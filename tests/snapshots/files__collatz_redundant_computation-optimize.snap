---
source: tests/files.rs
expression: visualization.result
---
@main(v0: int) {
.b1_:
  c2_: int = const 1;
  c3_: int = const 3;
  c4_: int = const 2;
  c5_: int = const 0;
  v6_: int = id v0;
  v7_: int = id v0;
  v8_: int = id c2_;
  v9_: int = id c3_;
  v10_: int = id c4_;
  v11_: int = id c5_;
.b12_:
  v13_: bool = eq v7_ v8_;
  c14_: bool = const false;
  v15_: int = id v6_;
<<<<<<< HEAD
  v16_: bool = id v14_;
  v17_: int = id v8_;
  v18_: int = id v8_;
=======
  v16_: bool = id c14_;
  v17_: int = id v7_;
  v18_: int = id v7_;
>>>>>>> 34e1a858
  v19_: int = id v9_;
  v20_: int = id v10_;
  v21_: int = id v11_;
  br v13_ .b22_ .b23_;
.b23_:
  v24_: int = div v7_ v10_;
  v25_: int = mul v10_ v24_;
  v26_: int = sub v7_ v25_;
  v27_: bool = eq v11_ v26_;
  print v7_;
  v28_: int = mul v7_ v9_;
  v29_: int = add v28_ v8_;
  c30_: bool = const true;
  v31_: int = id v6_;
  v32_: bool = id c30_;
  v33_: int = id v29_;
  v34_: int = id v8_;
  v35_: int = id v9_;
  v36_: int = id v10_;
  v37_: int = id v11_;
  br v27_ .b38_ .b39_;
.b38_:
  c40_: bool = const true;
  v31_: int = id v6_;
  v32_: bool = id c40_;
  v33_: int = id v24_;
  v34_: int = id v8_;
  v35_: int = id v9_;
  v36_: int = id v10_;
  v37_: int = id v11_;
.b39_:
  c41_: bool = const true;
  v15_: int = id v6_;
  v16_: bool = id c41_;
  v17_: int = id v33_;
  v18_: int = id v8_;
  v19_: int = id v9_;
  v20_: int = id v10_;
  v21_: int = id v11_;
.b22_:
  v42_: bool = not v13_;
  v6_: int = id v6_;
  v7_: int = id v17_;
  v8_: int = id v8_;
  v9_: int = id v9_;
  v10_: int = id v10_;
  v11_: int = id v11_;
  br v42_ .b12_ .b43_;
.b43_:
  print v0;
}<|MERGE_RESOLUTION|>--- conflicted
+++ resolved
@@ -18,15 +18,9 @@
   v13_: bool = eq v7_ v8_;
   c14_: bool = const false;
   v15_: int = id v6_;
-<<<<<<< HEAD
-  v16_: bool = id v14_;
-  v17_: int = id v8_;
-  v18_: int = id v8_;
-=======
   v16_: bool = id c14_;
   v17_: int = id v7_;
   v18_: int = id v7_;
->>>>>>> 34e1a858
   v19_: int = id v9_;
   v20_: int = id v10_;
   v21_: int = id v11_;
