; The main (run) statement for the egglog program

(run-schedule
  (repeat 6
    (saturate always-run)
    (saturate error-checking) ; In the future, this will be "release mode" only
    simple-pure
    conditional-invariant-code-motion
    switch-rewrites
    function-inlining
<<<<<<< HEAD
    loop-strength-reduction
=======
    interval-analysis
    ivt
>>>>>>> beb4599f
    ))<|MERGE_RESOLUTION|>--- conflicted
+++ resolved
@@ -8,10 +8,7 @@
     conditional-invariant-code-motion
     switch-rewrites
     function-inlining
-<<<<<<< HEAD
     loop-strength-reduction
-=======
     interval-analysis
     ivt
->>>>>>> beb4599f
     ))