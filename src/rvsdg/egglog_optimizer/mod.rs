use bril_rs::Type;

use self::{
<<<<<<< HEAD
    constant_fold::constant_fold_egglog, passthrough_optimize::passthrough_optimize_rules,
=======
    constant_fold::constant_fold_egglog, loop_invariant::loop_invariant_detection,
>>>>>>> 3773ab38
    reassoc::reassoc_rules,
};

pub(crate) mod constant_fold;
pub(crate) mod fast_analyses;
<<<<<<< HEAD
pub(crate) mod passthrough_optimize;
=======
pub(crate) mod loop_invariant;
>>>>>>> 3773ab38
pub(crate) mod reassoc;
pub(crate) mod subst;

pub fn rvsdg_egglog_code() -> String {
    let code = vec![
        include_str!("schema.egg").to_string(),
        fast_analyses::all_rules(),
        subst::all_rules(),
        include_str!("util.egg").to_string(),
        constant_fold_egglog(),
        include_str!("gamma_rewrites.egg").to_string(),
        passthrough_optimize_rules(),
        include_str!("loop-optimizations.egg").to_string(),
        include_str!("interval-analysis.egg").to_string(),
        include_str!("function_inline.egg").to_string(),
        reassoc_rules(),
        loop_invariant_detection(),
    ];
    code.join("\n")
}

pub fn rvsdg_egglog_schedule() -> String {
    // The current schedule runs three iterations.
    // In-between each iteration, we saturate the subst rules.
    // It is sound to not saturate these substitution rules,
    // but it helps substitutions go through since
    // they take many iterations.

    "(run-schedule
        (repeat 5 (saturate fast-analyses)
                  (run)
                  (saturate subst)))"
        .to_string()
}

#[derive(Debug, PartialEq, Clone)]
struct BrilOp {
    op: &'static str,
    egglog_op: &'static str,
    // so far we don't need more than 2 types
    // if the field is None, it is beyond the number of inputs
    input_types: [Option<Type>; 2],
    output_type: Type,
}

// an in-progress list of bril operators and their implementation in egglog
// TODO do I really need to put the constant here for the size of the array?
const BRIL_OPS: [BrilOp; 11] = [
    BrilOp {
        op: "badd",
        egglog_op: "+",
        input_types: [Some(Type::Int), Some(Type::Int)],
        output_type: Type::Int,
    },
    BrilOp {
        op: "bsub",
        egglog_op: "-",
        input_types: [Some(Type::Int), Some(Type::Int)],
        output_type: Type::Int,
    },
    BrilOp {
        op: "bmul",
        egglog_op: "*",
        input_types: [Some(Type::Int), Some(Type::Int)],
        output_type: Type::Int,
    },
    BrilOp {
        op: "bdiv",
        egglog_op: "/",
        input_types: [Some(Type::Int), Some(Type::Int)],
        output_type: Type::Int,
    },
    // add after a bool eq function is added to egglog
    // BrilOp {
    //     op: "beq",
    //     egglog_op: "bool-=",
    //     input_types: [Some(Type::Int), Some(Type::Int)],
    //     output_type: Type::Bool,
    // },
    BrilOp {
        op: "blt",
        egglog_op: "bool-<",
        input_types: [Some(Type::Int), Some(Type::Int)],
        output_type: Type::Bool,
    },
    BrilOp {
        op: "bgt",
        egglog_op: "bool->",
        input_types: [Some(Type::Int), Some(Type::Int)],
        output_type: Type::Bool,
    },
    BrilOp {
        op: "ble",
        egglog_op: "bool-<=",
        input_types: [Some(Type::Int), Some(Type::Int)],
        output_type: Type::Bool,
    },
    BrilOp {
        op: "bge",
        egglog_op: "bool->=",
        input_types: [Some(Type::Int), Some(Type::Int)],
        output_type: Type::Bool,
    },
    BrilOp {
        op: "bnot",
        egglog_op: "not",
        input_types: [Some(Type::Bool), None],
        output_type: Type::Bool,
    },
    BrilOp {
        op: "band",
        egglog_op: "and",
        input_types: [Some(Type::Bool), Some(Type::Bool)],
        output_type: Type::Bool,
    },
    BrilOp {
        op: "bor",
        egglog_op: "or",
        input_types: [Some(Type::Bool), Some(Type::Bool)],
        output_type: Type::Bool,
    },
];<|MERGE_RESOLUTION|>--- conflicted
+++ resolved
@@ -1,21 +1,14 @@
 use bril_rs::Type;
 
 use self::{
-<<<<<<< HEAD
-    constant_fold::constant_fold_egglog, passthrough_optimize::passthrough_optimize_rules,
-=======
     constant_fold::constant_fold_egglog, loop_invariant::loop_invariant_detection,
->>>>>>> 3773ab38
-    reassoc::reassoc_rules,
+    passthrough_optimize::passthrough_optimize_rules, reassoc::reassoc_rules,
 };
 
 pub(crate) mod constant_fold;
 pub(crate) mod fast_analyses;
-<<<<<<< HEAD
+pub(crate) mod loop_invariant;
 pub(crate) mod passthrough_optimize;
-=======
-pub(crate) mod loop_invariant;
->>>>>>> 3773ab38
 pub(crate) mod reassoc;
 pub(crate) mod subst;
 
