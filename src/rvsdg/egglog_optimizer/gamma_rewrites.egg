--- conflicted
+++ resolved
@@ -61,29 +61,4 @@
 (rule ((= gamma (Gamma condition inputs (VVO outputs)))
        (= (vec-length outputs) 2)
        (= (vec-get outputs 0) (vec-get outputs 1)))
-<<<<<<< HEAD
-      ((union gamma (OperandGroup (SubstVecOperandAll inputs (vec-get outputs 0))))))
-
-
-;;     if a:
-;;            A
-;;     else:
-;;            B
-;; ------
-;;     if !a:
-;;            B
-;;     else:
-;;            A
-(rule  (
-         (= gamma (Gamma condition inputs (VVO outputs)))
-         (= (vec-length outputs) 2)
-       ) 
-       (
-         (union gamma (Gamma (Node (PureOp (bnot (BoolT) condition)))
-                             inputs 
-                             (VVO (vec-of (vec-get outputs 1) (vec-get outputs 0)))))
-       )
-)
-=======
-      ((union gamma (OperandGroup (SubstVecOperandAll (vec-get outputs 0) inputs)))))
->>>>>>> 549974af
+      ((union gamma (OperandGroup (SubstVecOperandAll (vec-get outputs 0) inputs)))))