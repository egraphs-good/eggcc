--- conflicted
+++ resolved
@@ -594,67 +594,6 @@
             "Program" | "Function" => 0.,
             "DoWhile" => 100., // TODO: we could make this more accurate
             "If" | "Switch" => 50.,
-<<<<<<< HEAD
-            // Unreachable
-            "I"
-            | "Infinity"
-            | "NegInfinity"
-            | "AddIntOrInfinity"
-            | "MaxIntOrInfinity"
-            | "MinIntOrInfinity"
-            | "MkIntInterval"
-            | "IntersectIntInterval"
-            | "UnionIntInterval"
-            | "AddIntIntervalToAll"
-            | "AddIntInterval"
-            | "AddIntIntervalToPtrPointees"
-            | "Intersect-PtrPointees"
-            | "PointsAnywhere"
-            | "ConsIfNonEmpty"
-            | "Cons-List<i64+IntInterval>"
-            | "Nil-List<i64+IntInterval>"
-            | "Length-List<i64+IntInterval>"
-            | "Concat-List<i64+IntInterval>"
-            | "RevConcat-List<i64+IntInterval>"
-            | "Rev-List<i64+IntInterval>"
-            | "UnionHelper-List<i64+IntInterval>"
-            | "Union-List<i64+IntInterval>"
-            | "IntersectHelper-List<i64+IntInterval>"
-            | "Intersect-List<i64+IntInterval>"
-            | "Cons-List<PtrPointees>"
-            | "Nil-List<PtrPointees>"
-            | "Length-List<PtrPointees>"
-            | "Concat-List<PtrPointees>"
-            | "RevConcat-List<PtrPointees>"
-            | "Rev-List<PtrPointees>"
-            | "Union-PtrPointees"
-            | "Zip<Union-PtrPointees>"
-            | "Zip<Intersect-PtrPointees>"
-            | "UnionPointees"
-            | "IntersectPointees"
-            | "UnwrapTuplePointsTo"
-            | "UnwrapPtrPointsTo"
-            | "PointeesDropFirst"
-            | "PointsToCellsAtIter"
-            | "PtrPointsTo"
-            | "TuplePointsTo"
-            | "GetPointees"
-            | "TypeToPointees"
-            | "PointsTo"
-            | "BaseTypeToPtrPointees"
-            | "TypeListToList<PtrPointees>"
-            | "HasType"
-            | "HasArgType"
-            | "ContextOf"
-            | "CellHasValues"
-            | "PointsToExpr"
-            | "ExpectType" => 0.,
-            "ExprIsPure" | "ListExprIsPure" | "BinaryOpIsPure" | "UnaryOpIsPure" => 0.,
-            "BodyContainsExpr" | "ScopeContext" => 0.,
-            "Region" | "Full" | "IntB" | "BoolB" => 0.,
-            "PathNil" | "PathCons" => 0.,
-=======
->>>>>>> 688a55cd
             // Schema
             "Bop" | "Uop" | "Top" => 0.,
             _ if self.ignore_children(op) => 0.,
