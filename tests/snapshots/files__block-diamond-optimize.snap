---
source: tests/files.rs
expression: visualization.result
---
# ARGS: 1
@main(v0: int) {
.b1_:
  c2_: int = const 1;
  c3_: int = const 2;
  v4_: bool = lt v0 c3_;
  c5_: int = const 4;
  v6_: int = select v4_ c5_ c2_;
  v7_: int = id v6_;
  v8_: int = id c2_;
  br v4_ .b9_ .b10_;
.b10_:
  v11_: int = add c3_ v6_;
  v7_: int = id v11_;
  v8_: int = id c2_;
<<<<<<< HEAD
.b9_:
  v12_: int = add c2_ v7_;
  print v12_;
=======
  v9_: int = id c3_;
  v13_: int = id v7_;
  v14_: int = id v8_;
  v15_: int = add c2_ v13_;
  print v15_;
  ret;
  jmp .b16_;
.b11_:
  v13_: int = id v7_;
  v14_: int = id v8_;
  v17_: int = add v7_ v9_;
  v13_: int = id v17_;
  v14_: int = id v8_;
  v15_: int = add c2_ v13_;
  print v15_;
  ret;
.b16_:
>>>>>>> 7c6ee48b
}<|MERGE_RESOLUTION|>--- conflicted
+++ resolved
@@ -17,27 +17,7 @@
   v11_: int = add c3_ v6_;
   v7_: int = id v11_;
   v8_: int = id c2_;
-<<<<<<< HEAD
 .b9_:
   v12_: int = add c2_ v7_;
   print v12_;
-=======
-  v9_: int = id c3_;
-  v13_: int = id v7_;
-  v14_: int = id v8_;
-  v15_: int = add c2_ v13_;
-  print v15_;
-  ret;
-  jmp .b16_;
-.b11_:
-  v13_: int = id v7_;
-  v14_: int = id v8_;
-  v17_: int = add v7_ v9_;
-  v13_: int = id v17_;
-  v14_: int = id v8_;
-  v15_: int = add c2_ v13_;
-  print v15_;
-  ret;
-.b16_:
->>>>>>> 7c6ee48b
 }