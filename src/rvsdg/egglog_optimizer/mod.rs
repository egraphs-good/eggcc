--- conflicted
+++ resolved
@@ -41,12 +41,9 @@
         ; they won't blow up and will help other rules go through.
         (repeat 5
             (saturate fast-analyses)
-<<<<<<< HEAD
             (saturate boundary-analyses)
-=======
             ;; extraction rules- vector extraction is expensive, interleave with other extraction rules
             (seq (saturate extraction) (saturate extraction-vec))
->>>>>>> 6f1d334f
             (run)
             (saturate subst))
         ; Right now, subst-beneath is inefficent (it extracts every possible
