use crate::ir::{Constructor, Purpose};
use std::iter;
use strum::IntoEnumIterator;

fn ast_size_for_ctor(ctor: Constructor) -> String {
    let ctor_pattern = ctor.construct(|field| field.var());
    let ruleset = " :ruleset always-run";
    match ctor {
        // List itself don't count size
        Constructor::Nil =>  format!("(rule ({ctor_pattern}) ((set (ListExpr-size {ctor_pattern}) 0)) {ruleset})"),
        Constructor::Cons => format!("(rule ((= list (Cons expr xs)) (= a (Expr-size expr)) (= b (ListExpr-size xs))) ((set (ListExpr-size list) (+ a b))){ruleset})"), 
        // let Get and All's size = children's size (I prefer not +1 here)
        Constructor::Get => format!("(rule ((= expr (Get tup i)) (= n (Expr-size tup))) ((set (Expr-size expr) n)) {ruleset})"),
        Constructor::All => format!("(rule ((= expr (All id ord list)) (= n (ListExpr-size list))) ((set (Expr-size expr) n)) {ruleset})"),
        _ => {
            let field_pattern = ctor.filter_map_fields(|field| {
                let sort = field.sort().name();
                let var = field.var();
                match field.purpose {
                    Purpose::CapturedExpr
                    | Purpose::SubExpr
                    | Purpose::SubListExpr =>
                        Some(format!("({sort}-size {var})")),
                    _ => None
                }
            });

            let len = field_pattern.len();
            let result_str = field_pattern.join(" ");

            match len {
                // Num, Bool Arg, UnitExpr for 0
                0 => format!("(rule ((= expr {ctor_pattern})) ((set (Expr-size expr) 1)) {ruleset})"),
                1 => format!("(rule ((= expr {ctor_pattern}) (= n {result_str})) ((set (Expr-size expr) (+ 1 n))){ruleset})"),
                2 => format!("(rule ((= expr {ctor_pattern}) (= sum (+ {result_str}))) ((set (Expr-size expr) (+ 1 sum))){ruleset})"),
                _ => panic!("Unimplemented") // we don't have ast take three Expr
            }
        },
    }
}

pub(crate) fn rules() -> Vec<String> {
    iter::once(include_str!("util.egg").to_string())
        .chain(Constructor::iter().map(ast_size_for_ctor))
        .collect::<Vec<_>>()
}

#[test]
fn test_list_util() -> Result<(), egglog::Error> {
    let build = &*"
        (let id (Id 1))
        (let list (Cons (Num id 0) (Cons (Num id 1) (Cons (Num id 2) (Cons (Num id 3) (Cons (Num id 4) (Nil)))))))
        (let t (All id (Sequential) list))
    ".to_string();
    let check = &*"
        (check (= (ListExpr-ith list 1) (Num id 1)))
        (check (= (ListExpr-ith list 4) (Num id 4)))
        (check (= (ListExpr-length list) 5))
        
    "
    .to_string();
    crate::run_test(build, check)
}

#[test]
fn append_test() -> Result<(), egglog::Error> {
    let build = "
        (let id (Id (i64-fresh!)))
        (let appended
            (Append
                (Cons (Num id 0) (Cons (Num id 1) (Nil)))
                (Num id 2)))
    ";

    let check = "
        (check (
            =
            (Cons (Num id 0) (Cons (Num id 1) (Cons (Num id 2) (Nil))))
            appended
        ))
    ";

    crate::run_test(build, check)
}

#[test]
fn get_loop_output_ith_test() -> Result<(), egglog::Error> {
    let build = "
    (let id1 (Id (i64-fresh!)))
    (let id-outer (Id (i64-fresh!)))
    (let loop1
        (Loop id1
            (All id-outer (Parallel) (Pair (Arg id-outer) (Num id-outer 0)))
            (All id1 (Sequential) (Pair
                ; pred
                (LessThan (Get (Arg id1) 0) (Get (Arg id1) 1))
                ; output
                (All id1 (Parallel) (Pair
                    (Add (Get (Arg id1) 0) (Num id1 1))
                    (Sub (Get (Arg id1) 1) (Num id1 1))))))))
    (let out0 (Add (Get (Arg id1) 0) (Num id1 1)))
    (let out1 (Sub (Get (Arg id1) 1) (Num id1 1)))
    ";

    let check = "
        (check (
            =
            (get-loop-outputs-ith id1 0)
            out0
        ))
        (check (
            =
            (get-loop-outputs-ith id1 1)
            out1
        ))";
    crate::run_test(build, check)
}

#[test]
fn ast_size_test() -> Result<(), egglog::Error> {
    let build = "
    (let id1 (Id (i64-fresh!)))
    (let id-outer (Id (i64-fresh!)))
    (let inv 
        (Sub (Get (Arg id1) 4)
            (Mul (Get (Arg id1) 2) 
                (Switch (Num id1 1) (list4 (Num id1 1)
                                        (Num id1 2)
                                        (Num id1 3)
                                        (Num id1 4))
                )
            )
        ))
    
    (let loop
        (Loop id1
            (All id-outer (Parallel) (list5 (Num id-outer 0)
                                    (Num id-outer 1)
                                    (Num id-outer 2)
                                    (Num id-outer 3)
                                    (Num id-outer 4)))
            (All id1 (Sequential) (Pair
                ; pred
                (LessThan (Get (Arg id1) 0) (Get (Arg id1) 4))
                ; output
                (All id1 (Parallel) 
                    (list5
                        (Add (Get (Arg id1) 0) 
                            inv
                        )
                        (Get (Arg id1) 1)
                        (Get (Arg id1) 2)
                        (Get (Arg id1) 3)
                        (Get (Arg id1) 4) ))))))
    ";

    let check = "
       (check (= 10 (Expr-size inv)))
       (check (= 25 (Expr-size loop)))
    ";

    crate::run_test(build, check)
}

#[test]
fn get_arg_list_test() -> Result<(), egglog::Error> {
    let build = "
    (let id (Id (i64-fresh!)))
<<<<<<< HEAD
    (let list (get-arg-list id 5))
=======
    (let list (list-of-get-arg id 5))
>>>>>>> 1215ff85
    (let expected (list5 (Get (Arg id) 0) (Get (Arg id) 1) (Get (Arg id) 2) (Get (Arg id) 3) (Get (Arg id) 4)))
    ";
    let check = "
    (check (= list expected))
    ";
    crate::run_test(build, check)
}<|MERGE_RESOLUTION|>--- conflicted
+++ resolved
@@ -166,11 +166,7 @@
 fn get_arg_list_test() -> Result<(), egglog::Error> {
     let build = "
     (let id (Id (i64-fresh!)))
-<<<<<<< HEAD
-    (let list (get-arg-list id 5))
-=======
     (let list (list-of-get-arg id 5))
->>>>>>> 1215ff85
     (let expected (list5 (Get (Arg id) 0) (Get (Arg id) 1) (Get (Arg id) 2) (Get (Arg id) 3) (Get (Arg id) 4)))
     ";
     let check = "
