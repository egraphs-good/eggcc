#![allow(clippy::useless_format)]

use main_error::MainError;

// Rust test modules
// If you don't put your Rust file here it won't get compiled!
pub(crate) mod body_contains;
pub(crate) mod conditional_invariant_code_motion;
pub(crate) mod deep_copy;
pub(crate) mod function_inlining;
pub(crate) mod ir;
pub(crate) mod is_valid;
pub(crate) mod purity_analysis;
pub(crate) mod simple;
pub(crate) mod subst;
pub(crate) mod switch_rewrites;
pub(crate) mod util;

pub type Result = std::result::Result<(), egglog::Error>;

// Might be useful for typechecking?
fn main() -> std::result::Result<(), MainError> {
    run_test("", "").map_err(|e| e.into())
}

pub fn run_test(build: &str, check: &str) -> Result {
    let program = format!(
        "{}\n{build}\n{}\n{check}\n",
        [
            include_str!("schema.egg"),
            // analyses
            &is_valid::rules().join("\n"),
            &purity_analysis::purity_analysis_rules().join("\n"),
            &body_contains::rules().join("\n"),
            &subst::subst_rules().join("\n"),
            &deep_copy::deep_copy_rules().join("\n"),
            include_str!("sugar.egg"),
            include_str!("util.egg"),
            // optimizations
            include_str!("simple.egg"),
            include_str!("function_inlining.egg"),
<<<<<<< HEAD
            include_str!("switch_rewrites.egg"),
            include_str!("interval_analysis.egg"),
=======
            &switch_rewrites::rules(),
>>>>>>> 8e0d765f
            &conditional_invariant_code_motion::rules().join("\n"),
        ]
        .join("\n"),
        include_str!("schedule.egg"),
    );

    println!("{}", program);

    egglog::EGraph::default()
        .parse_and_run_program(&program)
        .map(|lines| {
            for line in lines {
                println!("{}", line);
            }
        })
}<|MERGE_RESOLUTION|>--- conflicted
+++ resolved
@@ -39,12 +39,8 @@
             // optimizations
             include_str!("simple.egg"),
             include_str!("function_inlining.egg"),
-<<<<<<< HEAD
-            include_str!("switch_rewrites.egg"),
             include_str!("interval_analysis.egg"),
-=======
             &switch_rewrites::rules(),
->>>>>>> 8e0d765f
             &conditional_invariant_code_motion::rules().join("\n"),
         ]
         .join("\n"),
