(run-schedule
  (saturate
   (saturate always-run)
   context_creation
   (saturate context_propagate))
  (repeat 6
    (saturate always-run)
<<<<<<< HEAD
    (repeat 20 in_context)
    conditional-invariant-code-motion
    (saturate always-run)
=======
>>>>>>> 0a5535c6
    (saturate error-checking)
    (saturate
      (saturate type-helpers)
      type-analysis
    )
    (saturate constant_fold)
    switch_rewrite
    loop-simplify))<|MERGE_RESOLUTION|>--- conflicted
+++ resolved
@@ -5,12 +5,6 @@
    (saturate context_propagate))
   (repeat 6
     (saturate always-run)
-<<<<<<< HEAD
-    (repeat 20 in_context)
-    conditional-invariant-code-motion
-    (saturate always-run)
-=======
->>>>>>> 0a5535c6
     (saturate error-checking)
     (saturate
       (saturate type-helpers)
