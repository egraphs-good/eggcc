use crate::EggCCError;
use bril_rs::{Code, Instruction, Program, ValueOps};
use egglog::ast::Symbol;

pub(crate) fn egglog_op_to_bril(op: Symbol) -> ValueOps {
    let with_quotes = "\"".to_owned() + &op.to_string() + "\"";
    serde_json::from_str(&with_quotes).unwrap()
}

/// The bril to_ssa script generates __undefined variables
/// whenever a variable is used before it is defined in a phi node.
/// We reject these programs because it means the variable was not defined
/// in all control flow paths to the phi node.
pub fn check_for_uninitialized_vars(prog: &Program) -> Result<(), EggCCError> {
    for func in &prog.functions {
        for instr in &func.instrs {
            if let Code::Instruction(Instruction::Value {
                dest: _,
                args,
                funcs: _funcs,
                op: ValueOps::Phi,
                labels: _labels,
                pos: _pos,
                op_type: _op_type,
            }) = instr
            {
                assert!(args.len() == 2);
                if args[0] == "__undefined" {
                    return Err(EggCCError::UninitializedVariable(
                        args[1].clone(),
                        func.name.clone(),
                    ));
                } else if args[1] == "__undefined" {
                    return Err(EggCCError::UninitializedVariable(
                        args[0].clone(),
                        func.name.clone(),
                    ));
                }
            }
        }
    }
<<<<<<< HEAD

    pub(crate) fn op_to_egglog(&mut self, op: ValueOps) -> Symbol {
        let with_quotes = serde_json::to_string(&op).unwrap();
        // remove the quotes around the json string
        let without_quotes = &with_quotes[1..with_quotes.len() - 1];
        without_quotes.into()
    }

    pub(crate) fn literal_to_bril(&self, literal: &egglog::ast::Literal) -> Literal {
        match literal {
            egglog::ast::Literal::Int(int) => Literal::Int(*int),
            egglog::ast::Literal::String(string) => {
                assert!(string.to_string().len() == 1);
                Literal::Char(string.to_string().chars().next().unwrap())
            }
            egglog::ast::Literal::Bool(bool) => Literal::Bool(*bool),
            egglog::ast::Literal::F64(float) => Literal::Float(float.into_inner()),
            egglog::ast::Literal::Unit => panic!("unit literal not supported"),
        }
    }

    pub(crate) fn literal_to_type(&self, literal: &egglog::ast::Literal) -> bril_rs::Type {
        match literal {
            egglog::ast::Literal::Int(_) => bril_rs::Type::Int,
            egglog::ast::Literal::String(_) => bril_rs::Type::Int,
            egglog::ast::Literal::F64(_) => bril_rs::Type::Float,
            egglog::ast::Literal::Bool(_) => bril_rs::Type::Bool,
            egglog::ast::Literal::Unit => panic!("unit literal not supported"),
        }
    }

    pub(crate) fn type_to_expr(ty: &Type) -> egglog::ast::Expr {
        match ty {
            Type::Int => Expr::Call("IntT".into(), vec![]),
            Type::Bool => Expr::Call("BoolT".into(), vec![]),
            Type::Float => Expr::Call("FloatT".into(), vec![]),
            Type::Char => Expr::Call("CharT".into(), vec![]),
            Type::Pointer(child) => Expr::Call("PointerT".into(), vec![Self::type_to_expr(child)]),
        }
    }

    pub(crate) fn pretty_print_expr(expr: &Expr) -> String {
        Self::pretty_print_expr_with_acc(expr, 0)
    }
    pub(crate) fn pretty_print_expr_with_acc(expr: &Expr, indent: usize) -> String {
        let indent_str = " ".repeat(indent * 2);
        match expr {
            Expr::Lit(lit) => format!("{}{}", indent_str, lit),
            Expr::Var(var) => format!("{}{}", indent_str, var),
            Expr::Call(op, args) => match args.as_slice() {
                [] => {
                    format!("{}({})", indent_str, op)
                }
                _ if args
                    .iter()
                    .all(|v| matches!(v, Expr::Var(..) | Expr::Lit(..))) =>
                {
                    let args_str = args
                        .iter()
                        .map(|arg| format!("{}", arg))
                        .collect::<Vec<String>>()
                        .join(" ");
                    format!("{}({} {})", indent_str, op, args_str)
                }
                [Expr::Var(..) | Expr::Lit(..), ..] => {
                    let args_str = args
                        .iter()
                        .skip(1)
                        .map(|arg| Self::pretty_print_expr_with_acc(arg, indent + 1))
                        .collect::<Vec<String>>()
                        .join("\n");
                    format!("{}({} {}\n{})", indent_str, op, args[0], args_str)
                }
                _ => {
                    let args_str = args
                        .iter()
                        .map(|arg| Self::pretty_print_expr_with_acc(arg, indent + 1))
                        .collect::<Vec<String>>()
                        .join("\n");
                    format!("{}({}\n{})", indent_str, op, args_str)
                }
            },
        }
    }

    /// The bril to_ssa script generates __undefined variables
    /// whenever a variable is used before it is defined in a phi node.
    /// We reject these programs because it means the variable was not defined
    /// in all control flow paths to the phi node.
    pub fn check_for_uninitialized_vars(prog: &Program) -> Result<(), EggCCError> {
        for func in &prog.functions {
            for instr in &func.instrs {
                if let Code::Instruction(Instruction::Value {
                    dest: _,
                    args,
                    funcs: _funcs,
                    op: ValueOps::Phi,
                    labels: _labels,
                    pos: _pos,
                    op_type: _op_type,
                }) = instr
                {
                    assert!(args.len() == 2);
                    if args[0] == "__undefined" {
                        return Err(EggCCError::UninitializedVariable(
                            args[1].clone(),
                            func.name.clone(),
                        ));
                    } else if args[1] == "__undefined" {
                        return Err(EggCCError::UninitializedVariable(
                            args[0].clone(),
                            func.name.clone(),
                        ));
                    }
                }
            }
        }
        Ok(())
    }
}

pub(crate) fn egglog_op_to_bril(op: Symbol) -> ValueOps {
    // remove b for bril
    // operators like "not" and "and" collide with egglog's
    // "not" and "and" operators

    let mut b_removed = op.to_string();
    assert!(b_removed.starts_with('b'));
    b_removed.remove(0);

    let with_quotes = "\"".to_owned() + &b_removed + "\"";
    serde_json::from_str(&with_quotes).unwrap()
}

pub(crate) fn op_to_egglog(op: ValueOps) -> Symbol {
    // add a b for bril
    // operators like "not" and "and" collide with egglog's
    // "not" and "and" operators

    let str = "b".to_string() + &op.to_string();
    str.into()
=======
    Ok(())
>>>>>>> 2e567a17
}<|MERGE_RESOLUTION|>--- conflicted
+++ resolved
@@ -3,8 +3,25 @@
 use egglog::ast::Symbol;
 
 pub(crate) fn egglog_op_to_bril(op: Symbol) -> ValueOps {
-    let with_quotes = "\"".to_owned() + &op.to_string() + "\"";
+    // remove b for bril
+    // operators like "not" and "and" collide with egglog's
+    // "not" and "and" operators
+
+    let mut b_removed = op.to_string();
+    assert!(b_removed.starts_with('b'));
+    b_removed.remove(0);
+
+    let with_quotes = "\"".to_owned() + &b_removed + "\"";
     serde_json::from_str(&with_quotes).unwrap()
+}
+
+pub(crate) fn op_to_egglog(op: ValueOps) -> Symbol {
+    // add a b for bril
+    // operators like "not" and "and" collide with egglog's
+    // "not" and "and" operators
+
+    let str = "b".to_string() + &op.to_string();
+    str.into()
 }
 
 /// The bril to_ssa script generates __undefined variables
@@ -39,149 +56,5 @@
             }
         }
     }
-<<<<<<< HEAD
-
-    pub(crate) fn op_to_egglog(&mut self, op: ValueOps) -> Symbol {
-        let with_quotes = serde_json::to_string(&op).unwrap();
-        // remove the quotes around the json string
-        let without_quotes = &with_quotes[1..with_quotes.len() - 1];
-        without_quotes.into()
-    }
-
-    pub(crate) fn literal_to_bril(&self, literal: &egglog::ast::Literal) -> Literal {
-        match literal {
-            egglog::ast::Literal::Int(int) => Literal::Int(*int),
-            egglog::ast::Literal::String(string) => {
-                assert!(string.to_string().len() == 1);
-                Literal::Char(string.to_string().chars().next().unwrap())
-            }
-            egglog::ast::Literal::Bool(bool) => Literal::Bool(*bool),
-            egglog::ast::Literal::F64(float) => Literal::Float(float.into_inner()),
-            egglog::ast::Literal::Unit => panic!("unit literal not supported"),
-        }
-    }
-
-    pub(crate) fn literal_to_type(&self, literal: &egglog::ast::Literal) -> bril_rs::Type {
-        match literal {
-            egglog::ast::Literal::Int(_) => bril_rs::Type::Int,
-            egglog::ast::Literal::String(_) => bril_rs::Type::Int,
-            egglog::ast::Literal::F64(_) => bril_rs::Type::Float,
-            egglog::ast::Literal::Bool(_) => bril_rs::Type::Bool,
-            egglog::ast::Literal::Unit => panic!("unit literal not supported"),
-        }
-    }
-
-    pub(crate) fn type_to_expr(ty: &Type) -> egglog::ast::Expr {
-        match ty {
-            Type::Int => Expr::Call("IntT".into(), vec![]),
-            Type::Bool => Expr::Call("BoolT".into(), vec![]),
-            Type::Float => Expr::Call("FloatT".into(), vec![]),
-            Type::Char => Expr::Call("CharT".into(), vec![]),
-            Type::Pointer(child) => Expr::Call("PointerT".into(), vec![Self::type_to_expr(child)]),
-        }
-    }
-
-    pub(crate) fn pretty_print_expr(expr: &Expr) -> String {
-        Self::pretty_print_expr_with_acc(expr, 0)
-    }
-    pub(crate) fn pretty_print_expr_with_acc(expr: &Expr, indent: usize) -> String {
-        let indent_str = " ".repeat(indent * 2);
-        match expr {
-            Expr::Lit(lit) => format!("{}{}", indent_str, lit),
-            Expr::Var(var) => format!("{}{}", indent_str, var),
-            Expr::Call(op, args) => match args.as_slice() {
-                [] => {
-                    format!("{}({})", indent_str, op)
-                }
-                _ if args
-                    .iter()
-                    .all(|v| matches!(v, Expr::Var(..) | Expr::Lit(..))) =>
-                {
-                    let args_str = args
-                        .iter()
-                        .map(|arg| format!("{}", arg))
-                        .collect::<Vec<String>>()
-                        .join(" ");
-                    format!("{}({} {})", indent_str, op, args_str)
-                }
-                [Expr::Var(..) | Expr::Lit(..), ..] => {
-                    let args_str = args
-                        .iter()
-                        .skip(1)
-                        .map(|arg| Self::pretty_print_expr_with_acc(arg, indent + 1))
-                        .collect::<Vec<String>>()
-                        .join("\n");
-                    format!("{}({} {}\n{})", indent_str, op, args[0], args_str)
-                }
-                _ => {
-                    let args_str = args
-                        .iter()
-                        .map(|arg| Self::pretty_print_expr_with_acc(arg, indent + 1))
-                        .collect::<Vec<String>>()
-                        .join("\n");
-                    format!("{}({}\n{})", indent_str, op, args_str)
-                }
-            },
-        }
-    }
-
-    /// The bril to_ssa script generates __undefined variables
-    /// whenever a variable is used before it is defined in a phi node.
-    /// We reject these programs because it means the variable was not defined
-    /// in all control flow paths to the phi node.
-    pub fn check_for_uninitialized_vars(prog: &Program) -> Result<(), EggCCError> {
-        for func in &prog.functions {
-            for instr in &func.instrs {
-                if let Code::Instruction(Instruction::Value {
-                    dest: _,
-                    args,
-                    funcs: _funcs,
-                    op: ValueOps::Phi,
-                    labels: _labels,
-                    pos: _pos,
-                    op_type: _op_type,
-                }) = instr
-                {
-                    assert!(args.len() == 2);
-                    if args[0] == "__undefined" {
-                        return Err(EggCCError::UninitializedVariable(
-                            args[1].clone(),
-                            func.name.clone(),
-                        ));
-                    } else if args[1] == "__undefined" {
-                        return Err(EggCCError::UninitializedVariable(
-                            args[0].clone(),
-                            func.name.clone(),
-                        ));
-                    }
-                }
-            }
-        }
-        Ok(())
-    }
-}
-
-pub(crate) fn egglog_op_to_bril(op: Symbol) -> ValueOps {
-    // remove b for bril
-    // operators like "not" and "and" collide with egglog's
-    // "not" and "and" operators
-
-    let mut b_removed = op.to_string();
-    assert!(b_removed.starts_with('b'));
-    b_removed.remove(0);
-
-    let with_quotes = "\"".to_owned() + &b_removed + "\"";
-    serde_json::from_str(&with_quotes).unwrap()
-}
-
-pub(crate) fn op_to_egglog(op: ValueOps) -> Symbol {
-    // add a b for bril
-    // operators like "not" and "and" collide with egglog's
-    // "not" and "and" operators
-
-    let str = "b".to_string() + &op.to_string();
-    str.into()
-=======
     Ok(())
->>>>>>> 2e567a17
 }