(datatype Literal)
(datatype Expr)
(datatype Operand)
(datatype Body)

(sort VecOperandBase (Vec Operand))
<<<<<<< HEAD
(datatype VecOperand (VO VecOperandBase))
(sort SetOperandBase (Set Operand))
(sort MapIntOperandBase (Map i64 Operand))
(datatype MapIntOperand (MIO MapIntOperandBase))
=======
(sort VecOperand)
(function VO (VecOperandBase) VecOperand)
>>>>>>> b4ec15bf

(sort VecOperandCtx)
(function VOC (VecOperandBase) VecOperandCtx :context-wrapper)

(sort VecVecOperandBase (Vec VecOperandCtx))
(datatype VecVecOperandCtx (VVO VecVecOperandBase))


;; Type
(datatype Type
    (IntT)
    (BoolT)
    (FloatT)
    (CharT)
    (PointerT Type))
(datatype EffectType
    (Bril Type)
    (PrintState))
(sort FuncSigs (Vec EffectType))
(datatype OptionType
    (SomeType Type)
    (NoneType))
;; Literal
(function Num (i64) Literal)
(function Float (f64) Literal)
(function Char (String) Literal)
(function Bool (bool) Literal)

;; Expr
(datatype ConstOps (const))
(function Const (Type ConstOps Literal) Expr)
;; Call may return multiple values but at most one of them
;; is a value type, which is stored in OptionType.
;; The last fields denotes how many return values it have
;; Finally, we assume if call ever returns a value, 
;; it has to be the first one.
(function Call (OptionType String VecOperand i64) Expr :cost 1000) ; TODO: fix cost model
(function badd (Type Operand Operand) Expr)
(function bsub (Type Operand Operand) Expr)
(function bmul (Type Operand Operand) Expr :cost 900) ; TODO: attempting to make strength reduction work
(function bfmul (Type Operand Operand) Expr)
(function bdiv (Type Operand Operand) Expr)
(function beq (Type Operand Operand) Expr)
(function blt (Type Operand Operand) Expr)
(function bgt (Type Operand Operand) Expr)
(function ble (Type Operand Operand) Expr)
(function bge (Type Operand Operand) Expr)
(function bnot (Type Operand) Expr)
(function band (Type Operand Operand) Expr)
(function bor (Type Operand Operand) Expr)
(function PRINT (Operand Operand) Expr)

;; Operand
(function Arg (i64) Operand)
(function Node (Body) Operand)
(function Project (i64 Body) Operand)

;; Body
(function PureOp (Expr) Body)
;; branching
;; predicate (outside switch), inputs (outside switch),
;; and for each branch a vector of outputs
(function Gamma (Operand VecOperand VecVecOperandCtx) Body)
;; loops
;; predicate (inside loop), inputs (outside loop), outputs (inside loop)
;; todo make outputs a vecoperandctx instead of a vecoperand
(function Theta (Operand VecOperand VecOperand) Body)
;; A body can also just be a VecOperand for convenience
;; This has no corresponding node in rust, it can be
;; removed during translation
(function OperandGroup (VecOperand) Body)

(datatype Function
    ;;    name   input types    output types    body
    (Func String FuncSigs       FuncSigs        VecOperand))


;; procedure f(n):
;;   i = 0
;;   ans = 0
;;   do:
;;     ans += i*5;
;;     i += 1
;;   while(i < n);
;;   return ansm

;; ;; inputs: [n]
; (Project 0
;     (Theta
;        ;     i       n
;         (lt (Arg 1) (Arg 2)) ;; pred
;         (vec-of ;; inputs
;             (Node (PureOp (Const 0))) ;; accumulator
;             (Node (PureOp (Const 0))) ;; loop var
;             (Arg 0) ;; n
;             )
;         (vec-of ;; outputs
;             (Node (PureOp (add (Arg 0) ;; ans
;                 (Node (PureOp (mul 
;                     (Arg 1) ;; i
;                     (Node (PureOp (Const 5))))))))) ;; ans = i*5
;             (Node (PureOp (add (Arg 1) (Node (PureOp (Const 1)))))) ;; i += 1
;             (Arg 2) ;; n
;         ))
; )

;;;;;;;;;;;;;;;;;;;;;;;;;;;;
;; Other container definitions

(sort SetIntBase (Set i64))
(sort VecIntBase (Vec i64))
(datatype VecInt (VI VecIntBase))<|MERGE_RESOLUTION|>--- conflicted
+++ resolved
@@ -4,22 +4,18 @@
 (datatype Body)
 
 (sort VecOperandBase (Vec Operand))
-<<<<<<< HEAD
-(datatype VecOperand (VO VecOperandBase))
-(sort SetOperandBase (Set Operand))
-(sort MapIntOperandBase (Map i64 Operand))
-(datatype MapIntOperand (MIO MapIntOperandBase))
-=======
 (sort VecOperand)
 (function VO (VecOperandBase) VecOperand)
->>>>>>> b4ec15bf
 
 (sort VecOperandCtx)
 (function VOC (VecOperandBase) VecOperandCtx :context-wrapper)
 
+(sort SetOperandBase (Set Operand))
+(sort MapIntOperandBase (Map i64 Operand))
+(datatype MapIntOperand (MIO MapIntOperandBase))
+
 (sort VecVecOperandBase (Vec VecOperandCtx))
 (datatype VecVecOperandCtx (VVO VecVecOperandBase))
-
 
 ;; Type
 (datatype Type
