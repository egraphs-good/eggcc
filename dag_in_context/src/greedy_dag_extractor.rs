--- conflicted
+++ resolved
@@ -998,11 +998,8 @@
             "Base" | "TupleT" | "TNil" | "TCons" => 0.,
             "Int" | "Bool" | "Float" => 0.,
             // Algebra
-<<<<<<< HEAD
             "Bitand" | "Neg" | "Add" | "PtrAdd" | "Sub" | "And" | "Or" | "Not" | "Shl" | "Shr" => 10.,
-=======
             "Abs" | "Add" | "PtrAdd" | "Sub" | "And" | "Or" | "Not" | "Shl" | "Shr" => 10.,
->>>>>>> 7ceb2b75
             "FAdd" | "FSub" | "Fmax" | "Fmin" => 50.,
             "Mul" => 30.,
             "FMul" => 150.,
