---
source: tests/files.rs
expression: visualization.result
snapshot_kind: text
---
# ARGS: 20
@unrelated_fn(v0: int): int {
  c1_: int = const 4;
  v2_: int = div v0 c1_;
  ret v2_;
}
@other_unrelated_fn(v0: int): int {
  c1_: int = const 3;
  v2_: int = mul c1_ v0;
  c3_: int = const 5;
  v4_: int = div v2_ c3_;
  ret v4_;
}
@main(v0: int) {
  c1_: int = const 0;
  v2_: bool = gt v0 c1_;
  v3_: int = abs v0;
  c4_: int = const 3;
  v5_: int = mul c4_ v3_;
  br v2_ .b6_ .b7_;
.b6_:
<<<<<<< HEAD
  v8_: int = add v0 v5_;
  c9_: int = const 4;
  v10_: int = div v0 c9_;
  v11_: int = add v10_ v8_;
  v12_: int = id v11_;
  print v12_;
=======
  c8_: int = const 4;
  v9_: int = div v0 c8_;
  v10_: int = add v5_ v9_;
  v11_: int = id v10_;
  print v11_;
>>>>>>> 058bb25e
  ret;
  jmp .b12_;
.b7_:
<<<<<<< HEAD
  c14_: int = const 3;
  v15_: int = mul c14_ v0;
  c16_: int = const 5;
  v17_: int = div v15_ c16_;
  v18_: int = sub v17_ v0;
  v19_: int = add v18_ v5_;
  v12_: int = id v19_;
  print v12_;
=======
  c13_: int = const 3;
  v14_: int = mul c13_ v0;
  c15_: int = const 5;
  v16_: int = div v14_ c15_;
  v17_: int = add v16_ v5_;
  v11_: int = id v17_;
  print v11_;
>>>>>>> 058bb25e
  ret;
.b12_:
}<|MERGE_RESOLUTION|>--- conflicted
+++ resolved
@@ -24,33 +24,14 @@
   v5_: int = mul c4_ v3_;
   br v2_ .b6_ .b7_;
 .b6_:
-<<<<<<< HEAD
-  v8_: int = add v0 v5_;
-  c9_: int = const 4;
-  v10_: int = div v0 c9_;
-  v11_: int = add v10_ v8_;
-  v12_: int = id v11_;
-  print v12_;
-=======
   c8_: int = const 4;
   v9_: int = div v0 c8_;
   v10_: int = add v5_ v9_;
   v11_: int = id v10_;
   print v11_;
->>>>>>> 058bb25e
   ret;
   jmp .b12_;
 .b7_:
-<<<<<<< HEAD
-  c14_: int = const 3;
-  v15_: int = mul c14_ v0;
-  c16_: int = const 5;
-  v17_: int = div v15_ c16_;
-  v18_: int = sub v17_ v0;
-  v19_: int = add v18_ v5_;
-  v12_: int = id v19_;
-  print v12_;
-=======
   c13_: int = const 3;
   v14_: int = mul c13_ v0;
   c15_: int = const 5;
@@ -58,7 +39,6 @@
   v17_: int = add v16_ v5_;
   v11_: int = id v17_;
   print v11_;
->>>>>>> 058bb25e
   ret;
 .b12_:
 }