---
source: tests/files.rs
expression: visualization.result
---
# ARGS: 
@fac(v0: int): int {
.b1_:
  c2_: int = const 0;
  v3_: bool = eq c2_ v0;
  c4_: int = const 1;
  v5_: int = id c4_;
  br v3_ .b6_ .b7_;
.b6_:
  ret v5_;
  jmp .b8_;
.b7_:
  v9_: bool = eq c4_ v0;
  br v9_ .b10_ .b11_;
.b10_:
  v12_: bool = eq c2_ c2_;
  v13_: int = id c4_;
  br v12_ .b14_ .b15_;
.b14_:
  v16_: int = id c4_;
  v5_: int = id v16_;
  ret v5_;
  jmp .b8_;
.b15_:
  v17_: bool = eq c2_ c4_;
  br v17_ .b18_ .b19_;
.b18_:
  v20_: bool = eq c2_ c2_;
  v21_: int = id c4_;
  br v20_ .b22_ .b23_;
.b22_:
  v24_: int = id c4_;
  v13_: int = id v24_;
  v16_: int = id c4_;
  v5_: int = id v16_;
  ret v5_;
  jmp .b8_;
.b23_:
  v25_: bool = eq c2_ c4_;
  br v25_ .b26_ .b27_;
.b26_:
  v28_: int = call @fac c2_;
  v29_: int = id c4_;
  v21_: int = id v29_;
  v24_: int = id c4_;
  v13_: int = id v24_;
  v16_: int = id c4_;
  v5_: int = id v16_;
  ret v5_;
  jmp .b8_;
.b27_:
  c30_: int = const -1;
  v31_: int = call @fac c30_;
  c32_: int = const -2;
  v33_: int = call @fac c32_;
  v34_: int = add v31_ v33_;
  v29_: int = id v34_;
  v21_: int = id v29_;
  v24_: int = id c4_;
  v13_: int = id v24_;
  v16_: int = id c4_;
  v5_: int = id v16_;
  ret v5_;
  jmp .b8_;
.b19_:
  c35_: int = const -1;
  v36_: bool = eq c2_ c35_;
  v37_: int = id c4_;
  br v36_ .b38_ .b39_;
.b39_:
  v40_: bool = eq c35_ c4_;
  br v40_ .b41_ .b42_;
.b41_:
  v43_: int = call @fac c2_;
  v44_: int = id c35_;
  v37_: int = id v44_;
.b38_:
  c45_: int = const -2;
  v46_: bool = eq c2_ c45_;
  v47_: int = id c4_;
  br v46_ .b48_ .b49_;
.b48_:
  v50_: int = add v37_ v47_;
  v24_: int = id v50_;
  v13_: int = id v24_;
  v16_: int = id c4_;
  v5_: int = id v16_;
  ret v5_;
  jmp .b8_;
.b49_:
  v51_: bool = eq c45_ c4_;
  br v51_ .b52_ .b53_;
.b52_:
  v54_: int = call @fac c2_;
  v55_: int = id c45_;
  v47_: int = id v55_;
  v50_: int = add v37_ v47_;
  v24_: int = id v50_;
  v13_: int = id v24_;
  v16_: int = id c4_;
  v5_: int = id v16_;
  ret v5_;
  jmp .b8_;
.b53_:
  c56_: int = const -3;
  v57_: int = call @fac c56_;
  c58_: int = const -4;
  v59_: int = call @fac c58_;
  v60_: int = add v57_ v59_;
  v55_: int = id v60_;
  v47_: int = id v55_;
  v50_: int = add v37_ v47_;
  v24_: int = id v50_;
  v13_: int = id v24_;
  v16_: int = id c4_;
  v5_: int = id v16_;
  ret v5_;
  jmp .b8_;
.b42_:
  c61_: int = const -2;
  v62_: int = call @fac c61_;
  c63_: int = const -3;
  v64_: int = call @fac c63_;
  v65_: int = add v62_ v64_;
  v44_: int = id v65_;
  v37_: int = id v44_;
  jmp .b38_;
.b11_:
  v66_: int = sub v0 c4_;
  v67_: bool = eq c2_ v66_;
  v68_: int = id c4_;
  br v67_ .b69_ .b70_;
.b70_:
  v71_: bool = eq c4_ v66_;
  br v71_ .b72_ .b73_;
.b72_:
  v74_: bool = eq c2_ c2_;
  v75_: int = id c4_;
  br v74_ .b76_ .b77_;
.b76_:
  v78_: int = id c4_;
  v68_: int = id v78_;
.b69_:
  v79_: int = sub v66_ c4_;
  v80_: bool = eq c2_ v79_;
  v81_: int = id c4_;
  br v80_ .b82_ .b83_;
.b82_:
  v84_: int = add v68_ v81_;
  v16_: int = id v84_;
  v5_: int = id v16_;
  ret v5_;
  jmp .b8_;
.b83_:
  v85_: bool = eq c4_ v79_;
  br v85_ .b86_ .b87_;
.b86_:
  v88_: bool = eq c2_ c2_;
  v89_: int = id c4_;
  br v88_ .b90_ .b91_;
.b90_:
  v92_: int = id c4_;
  v81_: int = id v92_;
  v84_: int = add v68_ v81_;
  v16_: int = id v84_;
  v5_: int = id v16_;
  ret v5_;
  jmp .b8_;
.b91_:
  v93_: bool = eq c2_ c4_;
  br v93_ .b94_ .b95_;
.b94_:
  v96_: int = call @fac c2_;
  v97_: int = id c4_;
  v89_: int = id v97_;
  v92_: int = id c4_;
  v81_: int = id v92_;
  v84_: int = add v68_ v81_;
  v16_: int = id v84_;
  v5_: int = id v16_;
  ret v5_;
  jmp .b8_;
.b95_:
  c98_: int = const -1;
  v99_: int = call @fac c98_;
  c100_: int = const -2;
  v101_: int = call @fac c100_;
  v102_: int = add v101_ v99_;
  v97_: int = id v102_;
  v89_: int = id v97_;
  v92_: int = id c4_;
  v81_: int = id v92_;
  v84_: int = add v68_ v81_;
  v16_: int = id v84_;
  v5_: int = id v16_;
  ret v5_;
  jmp .b8_;
.b87_:
  v103_: int = sub v79_ c4_;
  v104_: bool = eq c2_ v103_;
  v105_: int = id c4_;
  br v104_ .b106_ .b107_;
.b107_:
  v108_: bool = eq c4_ v103_;
  br v108_ .b109_ .b110_;
.b109_:
  v111_: int = call @fac c2_;
  v112_: int = id c4_;
  v105_: int = id v112_;
.b106_:
  v113_: int = sub v103_ c4_;
  v114_: bool = eq c2_ v113_;
  v115_: int = id c4_;
  br v114_ .b116_ .b117_;
.b116_:
  v118_: int = add v105_ v115_;
  v92_: int = id v118_;
  v81_: int = id v92_;
  v84_: int = add v68_ v81_;
  v16_: int = id v84_;
  v5_: int = id v16_;
  ret v5_;
  jmp .b8_;
.b117_:
  v119_: bool = eq c4_ v113_;
  br v119_ .b120_ .b121_;
.b120_:
  v122_: int = call @fac c2_;
  v123_: int = id c4_;
  v115_: int = id v123_;
  v118_: int = add v105_ v115_;
  v92_: int = id v118_;
  v81_: int = id v92_;
  v84_: int = add v68_ v81_;
  v16_: int = id v84_;
  v5_: int = id v16_;
  ret v5_;
  jmp .b8_;
.b121_:
  v124_: int = sub v113_ c4_;
  v125_: int = call @fac v124_;
  v126_: int = sub v124_ c4_;
  v127_: int = call @fac v126_;
  v128_: int = add v125_ v127_;
  v123_: int = id v128_;
  v115_: int = id v123_;
  v118_: int = add v105_ v115_;
  v92_: int = id v118_;
  v81_: int = id v92_;
  v84_: int = add v68_ v81_;
  v16_: int = id v84_;
  v5_: int = id v16_;
  ret v5_;
  jmp .b8_;
.b110_:
  v129_: int = sub v103_ c4_;
  v130_: int = call @fac v129_;
  v131_: int = sub v129_ c4_;
  v132_: int = call @fac v131_;
  v133_: int = add v130_ v132_;
  v112_: int = id v133_;
  v105_: int = id v112_;
  jmp .b106_;
.b77_:
  v134_: bool = eq c2_ c4_;
  br v134_ .b135_ .b136_;
.b135_:
  v137_: int = call @fac c2_;
  v138_: int = id c4_;
  v75_: int = id v138_;
  v78_: int = id c4_;
  v68_: int = id v78_;
  jmp .b69_;
.b136_:
  c139_: int = const -1;
  v140_: int = call @fac c139_;
  c141_: int = const -2;
  v142_: int = call @fac c141_;
  v143_: int = add v140_ v142_;
  v138_: int = id v143_;
  v75_: int = id v138_;
  v78_: int = id c4_;
  v68_: int = id v78_;
  jmp .b69_;
.b73_:
  v144_: int = sub v66_ c4_;
  v145_: bool = eq c2_ v144_;
  v146_: int = id c4_;
  br v145_ .b147_ .b148_;
.b148_:
  v149_: bool = eq c4_ v144_;
  br v149_ .b150_ .b151_;
.b150_:
  v152_: int = call @fac c2_;
  v153_: int = id c4_;
  v146_: int = id v153_;
.b147_:
  v154_: int = sub v144_ c4_;
  v155_: bool = eq c2_ v154_;
  v156_: int = id c4_;
  br v155_ .b157_ .b158_;
.b158_:
  v159_: bool = eq c4_ v154_;
  br v159_ .b160_ .b161_;
.b160_:
  v162_: int = call @fac c2_;
  v163_: int = id c4_;
  v156_: int = id v163_;
.b157_:
  v164_: int = add v146_ v156_;
  v78_: int = id v164_;
  v68_: int = id v78_;
  jmp .b69_;
.b161_:
  v165_: int = sub v154_ c4_;
  v166_: int = call @fac v165_;
  v167_: int = sub v165_ c4_;
  v168_: int = call @fac v167_;
  v169_: int = add v166_ v168_;
  v163_: int = id v169_;
  v156_: int = id v163_;
  jmp .b157_;
.b151_:
  v170_: int = sub v144_ c4_;
  v171_: int = call @fac v170_;
  v172_: int = sub v170_ c4_;
  v173_: int = call @fac v172_;
  v174_: int = add v171_ v173_;
  v153_: int = id v174_;
  v146_: int = id v153_;
  jmp .b147_;
.b8_:
}
@main {
.b0_:
  c1_: int = const 0;
  c2_: int = const 2;
  v3_: bool = eq c1_ c2_;
  c4_: int = const 1;
  v5_: int = id c4_;
  br v3_ .b6_ .b7_;
.b6_:
  print v5_;
  ret;
  jmp .b8_;
.b7_:
  v9_: bool = eq c2_ c4_;
  br v9_ .b10_ .b11_;
.b10_:
  v12_: bool = eq c1_ c1_;
  c13_: int = const 1;
  v14_: int = id c13_;
  br v12_ .b15_ .b16_;
.b15_:
  v17_: int = id c2_;
  v5_: int = id v17_;
  print v5_;
  ret;
  jmp .b8_;
.b16_:
  v18_: bool = eq c13_ c1_;
  br v18_ .b19_ .b20_;
.b19_:
  v21_: int = call @fac c13_;
  v22_: int = id c13_;
  v14_: int = id v22_;
  v17_: int = id c2_;
  v5_: int = id v17_;
  print v5_;
  ret;
  jmp .b8_;
.b20_:
  c23_: int = const -1;
  v24_: int = call @fac c23_;
  c25_: int = const -2;
  v26_: int = call @fac c25_;
  v27_: int = add v24_ v26_;
  v22_: int = id v27_;
  v14_: int = id v22_;
  v17_: int = id c2_;
  v5_: int = id v17_;
  print v5_;
  ret;
  jmp .b8_;
.b11_:
<<<<<<< HEAD
  v28_: bool = eq c1_ c4_;
=======
  v28_: bool = eq c2_ c4_;
>>>>>>> 911876a1
  v29_: int = id c4_;
  br v28_ .b30_ .b31_;
.b31_:
  v32_: bool = eq c4_ c4_;
  br v32_ .b33_ .b34_;
.b33_:
<<<<<<< HEAD
  v35_: int = call @fac c1_;
  v36_: int = id c4_;
  v29_: int = id v36_;
.b30_:
  v37_: bool = eq c1_ c1_;
=======
  v35_: int = call @fac c2_;
  v36_: int = id c4_;
  v29_: int = id v36_;
.b30_:
  v37_: bool = eq c2_ c2_;
>>>>>>> 911876a1
  v38_: int = id c4_;
  br v37_ .b39_ .b40_;
.b39_:
  v41_: int = add v29_ v38_;
  v17_: int = id v41_;
  v5_: int = id v17_;
  print v5_;
  ret;
  jmp .b8_;
.b40_:
<<<<<<< HEAD
  v42_: bool = eq c1_ c4_;
  br v42_ .b43_ .b44_;
.b43_:
  v45_: int = call @fac c1_;
=======
  v42_: bool = eq c2_ c4_;
  br v42_ .b43_ .b44_;
.b43_:
  v45_: int = call @fac c2_;
>>>>>>> 911876a1
  v46_: int = id c4_;
  v38_: int = id v46_;
  v41_: int = add v29_ v38_;
  v17_: int = id v41_;
  v5_: int = id v17_;
  print v5_;
  ret;
  jmp .b8_;
.b44_:
  c47_: int = const -1;
  v48_: int = call @fac c47_;
  c49_: int = const -2;
  v50_: int = call @fac c49_;
  v51_: int = add v48_ v50_;
  v46_: int = id v51_;
  v38_: int = id v46_;
  v41_: int = add v29_ v38_;
  v17_: int = id v41_;
  v5_: int = id v17_;
  print v5_;
  ret;
  jmp .b8_;
.b34_:
<<<<<<< HEAD
  v52_: int = call @fac c1_;
=======
  v52_: int = call @fac c2_;
>>>>>>> 911876a1
  c53_: int = const -1;
  v54_: int = call @fac c53_;
  v55_: int = add v52_ v54_;
  v36_: int = id v55_;
  v29_: int = id v36_;
  jmp .b30_;
.b8_:
}<|MERGE_RESOLUTION|>--- conflicted
+++ resolved
@@ -337,8 +337,8 @@
 }
 @main {
 .b0_:
-  c1_: int = const 0;
-  c2_: int = const 2;
+  c1_: int = const 2;
+  c2_: int = const 0;
   v3_: bool = eq c1_ c2_;
   c4_: int = const 1;
   v5_: int = id c4_;
@@ -348,27 +348,27 @@
   ret;
   jmp .b8_;
 .b7_:
-  v9_: bool = eq c2_ c4_;
+  v9_: bool = eq c1_ c4_;
   br v9_ .b10_ .b11_;
 .b10_:
-  v12_: bool = eq c1_ c1_;
+  v12_: bool = eq c2_ c2_;
   c13_: int = const 1;
   v14_: int = id c13_;
   br v12_ .b15_ .b16_;
 .b15_:
-  v17_: int = id c2_;
+  v17_: int = id c1_;
   v5_: int = id v17_;
   print v5_;
   ret;
   jmp .b8_;
 .b16_:
-  v18_: bool = eq c13_ c1_;
+  v18_: bool = eq c13_ c2_;
   br v18_ .b19_ .b20_;
 .b19_:
-  v21_: int = call @fac c13_;
-  v22_: int = id c13_;
+  v21_: int = call @fac c2_;
+  v22_: int = id c2_;
   v14_: int = id v22_;
-  v17_: int = id c2_;
+  v17_: int = id c1_;
   v5_: int = id v17_;
   print v5_;
   ret;
@@ -381,36 +381,24 @@
   v27_: int = add v24_ v26_;
   v22_: int = id v27_;
   v14_: int = id v22_;
-  v17_: int = id c2_;
+  v17_: int = id c1_;
   v5_: int = id v17_;
   print v5_;
   ret;
   jmp .b8_;
 .b11_:
-<<<<<<< HEAD
-  v28_: bool = eq c1_ c4_;
-=======
   v28_: bool = eq c2_ c4_;
->>>>>>> 911876a1
   v29_: int = id c4_;
   br v28_ .b30_ .b31_;
 .b31_:
   v32_: bool = eq c4_ c4_;
   br v32_ .b33_ .b34_;
 .b33_:
-<<<<<<< HEAD
-  v35_: int = call @fac c1_;
-  v36_: int = id c4_;
-  v29_: int = id v36_;
-.b30_:
-  v37_: bool = eq c1_ c1_;
-=======
   v35_: int = call @fac c2_;
   v36_: int = id c4_;
   v29_: int = id v36_;
 .b30_:
   v37_: bool = eq c2_ c2_;
->>>>>>> 911876a1
   v38_: int = id c4_;
   br v37_ .b39_ .b40_;
 .b39_:
@@ -421,17 +409,10 @@
   ret;
   jmp .b8_;
 .b40_:
-<<<<<<< HEAD
-  v42_: bool = eq c1_ c4_;
-  br v42_ .b43_ .b44_;
-.b43_:
-  v45_: int = call @fac c1_;
-=======
   v42_: bool = eq c2_ c4_;
   br v42_ .b43_ .b44_;
 .b43_:
   v45_: int = call @fac c2_;
->>>>>>> 911876a1
   v46_: int = id c4_;
   v38_: int = id v46_;
   v41_: int = add v29_ v38_;
@@ -455,11 +436,7 @@
   ret;
   jmp .b8_;
 .b34_:
-<<<<<<< HEAD
-  v52_: int = call @fac c1_;
-=======
   v52_: int = call @fac c2_;
->>>>>>> 911876a1
   c53_: int = const -1;
   v54_: int = call @fac c53_;
   v55_: int = add v52_ v54_;
