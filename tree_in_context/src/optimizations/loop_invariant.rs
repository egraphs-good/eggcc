use crate::schema_helpers::{Constructor, Purpose};
use std::iter;
use strum::IntoEnumIterator;

fn is_inv_base_case_for_ctor(ctor: Constructor) -> Option<String> {
    let ruleset = " :ruleset always-run";

    match ctor {
        // I assume input is tuple here
        // TODO InContext Node
        Constructor::Get => Some(format!(
            "
(rule ((BodyContainsExpr loop expr) 
       (= loop (DoWhile in out)) 
       (= expr (Get (Arg ty) i)) 
       (= loop (DoWhile in pred_out))
       (= expr (tuple-ith pred_out (+ i 1)))) 
      ((set (is-inv-Expr loop expr) true)){ruleset})"
        )),
        Constructor::Const => {
            let ctor_pattern = ctor.construct(|field| field.var());
            Some(format!(
                "
(rule ((BodyContainsExpr loop expr) 
       (= loop (DoWhile in out)) 
       (= expr {ctor_pattern})) 
      ((set (is-inv-Expr loop expr) true)){ruleset})"
            ))
        }
        _ => None,
    }
}

fn is_invariant_rule_for_ctor(ctor: Constructor) -> Option<String> {
    let ruleset = " :ruleset always-run";
    let ctor_pattern = ctor.construct(|field| field.var());

    match ctor {
        // list handled in loop_invariant.egg
        // base cases are skipped
        // print, load, and Write are not invariant
        Constructor::Cons
        | Constructor::Nil
        | Constructor::Const
        | Constructor::Arg
        | Constructor::Alloc
        | Constructor::Function => None,
        _ => {
            let is_inv_ctor = ctor
                .filter_map_fields(|field| match field.purpose {
                    Purpose::Static(_) | Purpose::CapturedExpr => None,
                    Purpose::SubExpr | Purpose::SubListExpr => {
                        let var = field.var();
                        let sort = field.sort().name();
                        Some(format!("(= true (is-inv-{sort} loop {var}))"))
                    }
                })
                .join(" ");
            let is_pure = match ctor {
                Constructor::Call | Constructor::Let | Constructor::DoWhile => "(ExprIsPure expr)",
                _ => "",
            };

            let op_is_pure = match ctor {
                Constructor::Bop => "(BinaryOpIsPure _op)",
                Constructor::Uop => "(UnaryOpIsPure _op)",
                _ => "",
            };

            Some(format!(
                "
(rule ((BodyContainsExpr loop expr) 
       (= loop (DoWhile in out)) 
       (= expr {ctor_pattern}) {op_is_pure} 
       {is_inv_ctor} 
       {is_pure}) 
      ((set (is-inv-Expr loop expr) true)){ruleset})"
            ))
        }
    }
}

fn boundary_for_ctor(ctor: Constructor) -> Option<String> {
    let ruleset = " :ruleset boundary-analysis";

    match ctor {
        // Ops with one SubExpr should not be boundary, except effects
        // ListExpr handled separately
        Constructor::Cons
        | Constructor::Nil
        | Constructor::Arg
        | Constructor::Get
        | Constructor::Function => None,
        _ => {
            let ctor_pattern = ctor.construct(|field| field.var());
            let res = ctor
                .filter_map_fields(|field| {
                    let var = field.var();
                    match field.purpose {
                        Purpose::SubExpr => Some(format!(
                            "
(rule ((= true (is-inv-Expr loop expr1)) 
       (= false (is-inv-Expr loop expr2)) 
       (= expr2 {ctor_pattern}) 
       (= expr1 {var})) 
       ((boundary-Expr loop expr1)){ruleset})"
                        )),
                        _ => None,
                    }
                })
                .join("\n");
            Some(res)
        }
    }
}

pub(crate) fn rules() -> Vec<String> {
    iter::once(include_str!("loop_invariant.egg").to_string())
        .chain(Constructor::iter().filter_map(is_inv_base_case_for_ctor))
        .chain(Constructor::iter().filter_map(is_invariant_rule_for_ctor))
        .chain(Constructor::iter().filter_map(boundary_for_ctor))
        .collect::<Vec<_>>()
}

#[cfg(test)]
use crate::{ast::*, egglog_test, interpreter::Value};

#[test]
fn test_invariant_detect_simple() -> crate::Result {
    let output_ty = tuplet!(intt(), intt(), intt(), intt());
<<<<<<< HEAD
    let inner_inv =
        sub(get_looparg(2), get_looparg(1)).with_loop_arg_types(output_ty.clone(), intt());
    let inv = add(inner_inv.clone(), int(0)).with_loop_arg_types(output_ty.clone(), intt());
    let pred =
        less_than(get_looparg(0), get_looparg(3)).with_loop_arg_types(output_ty.clone(), boolt());
    let not_inv = add(get_looparg(0), inv.clone()).with_loop_arg_types(output_ty.clone(), intt());
    let inv_in_print = add(inv.clone(), int(4));
    let print = tprint(inv_in_print.clone()).with_loop_arg_types(output_ty.clone(), emptyt());

    let my_loop = dowhile(
        parallel!(int(1), int(2), int(3), int(4)),
        concat_par(
            parallel!(pred.clone(), not_inv.clone(), get_looparg(1)),
            concat_par(print.clone(), parallel!(get_looparg(2), get_looparg(3))),
=======
    let inv = sub(getat(2), getat(1)).with_arg_types(output_ty.clone(), intt());
    let pred = less_than(getat(0), getat(3)).with_arg_types(output_ty.clone(), boolt());
    let not_inv = add(getat(0), inv.clone()).with_arg_types(output_ty.clone(), intt());
    let inv_in_print = add(inv.clone(), int(4)).with_arg_types(output_ty.clone(), intt());
    let my_loop = dowhile(
        parallel!(int(1), int(2), int(3), int(4)),
        concat_par(
            parallel!(pred.clone(), not_inv.clone(), getat(1),),
            concat_par(tprint(inv_in_print.clone()), parallel!(getat(2), getat(3),)),
>>>>>>> f21bb429
        ),
    )
    .with_arg_types(emptyt(), output_ty.clone());

    let build = format!(
        "(let loop {})
        (let inv {})
        (let inv_in_print {})
        (let pred {})
        (let not_inv {})
        (let print {})
        (let inner_inv {})",
        my_loop, inv, inv_in_print, pred, not_inv, print, inner_inv
    );
    let check = format!(
        "(check (= true (is-inv-Expr loop inv)))
		(check (= true (is-inv-Expr loop inv_in_print)))
		(check (= false (is-inv-Expr loop pred)))
		(check (= false (is-inv-Expr loop not_inv)))
        (check (boundary-Expr loop inv))
        (check (boundary-Expr loop inv_in_print))
        (fail (check (boundary-Expr loop not_inv)))
        (fail (check (boundary-Expr loop pred)))
        (check (= true (is-inv-Expr loop inner_inv)))
        (fail (check (boundary-Expr loop inner_inv)))"
    );

    egglog_test(
        &build,
        &check,
        vec![],
        Value::Tuple(vec![]),
        Value::Tuple(vec![]),
        vec![],
    )
}<|MERGE_RESOLUTION|>--- conflicted
+++ resolved
@@ -128,35 +128,24 @@
 #[test]
 fn test_invariant_detect_simple() -> crate::Result {
     let output_ty = tuplet!(intt(), intt(), intt(), intt());
-<<<<<<< HEAD
     let inner_inv =
-        sub(get_looparg(2), get_looparg(1)).with_loop_arg_types(output_ty.clone(), intt());
-    let inv = add(inner_inv.clone(), int(0)).with_loop_arg_types(output_ty.clone(), intt());
+        sub(getat(2), getat(1)).with_arg_types(output_ty.clone(), intt());
+    let inv = add(inner_inv.clone(), int(0)).with_arg_types(output_ty.clone(), intt());
     let pred =
-        less_than(get_looparg(0), get_looparg(3)).with_loop_arg_types(output_ty.clone(), boolt());
-    let not_inv = add(get_looparg(0), inv.clone()).with_loop_arg_types(output_ty.clone(), intt());
-    let inv_in_print = add(inv.clone(), int(4));
-    let print = tprint(inv_in_print.clone()).with_loop_arg_types(output_ty.clone(), emptyt());
+        less_than(getat(0), getat(3)).with_arg_types(output_ty.clone(), boolt());
+    let not_inv = add(getat(0), inv.clone()).with_arg_types(output_ty.clone(), intt());
+    let inv_in_print = add(inv.clone(), int_ty(4, output_ty.clone()));
+    let print = tprint(inv_in_print.clone()).with_arg_types(output_ty.clone(), emptyt());
 
     let my_loop = dowhile(
         parallel!(int(1), int(2), int(3), int(4)),
         concat_par(
-            parallel!(pred.clone(), not_inv.clone(), get_looparg(1)),
-            concat_par(print.clone(), parallel!(get_looparg(2), get_looparg(3))),
-=======
-    let inv = sub(getat(2), getat(1)).with_arg_types(output_ty.clone(), intt());
-    let pred = less_than(getat(0), getat(3)).with_arg_types(output_ty.clone(), boolt());
-    let not_inv = add(getat(0), inv.clone()).with_arg_types(output_ty.clone(), intt());
-    let inv_in_print = add(inv.clone(), int(4)).with_arg_types(output_ty.clone(), intt());
-    let my_loop = dowhile(
-        parallel!(int(1), int(2), int(3), int(4)),
-        concat_par(
-            parallel!(pred.clone(), not_inv.clone(), getat(1),),
-            concat_par(tprint(inv_in_print.clone()), parallel!(getat(2), getat(3),)),
->>>>>>> f21bb429
+            parallel!(pred.clone(), not_inv.clone(), getat(1)),
+            concat_par(print.clone(), parallel!(getat(2), getat(3))),
         ),
     )
     .with_arg_types(emptyt(), output_ty.clone());
+
 
     let build = format!(
         "(let loop {})
