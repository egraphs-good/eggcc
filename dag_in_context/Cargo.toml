[package]
name = "dag_in_context"
version = "0.1.0"
edition = "2021"

# See more keys and their definitions at https://doc.rust-lang.org/cargo/reference/manifest.html

[dependencies]
egglog = { git = "https://github.com/egraphs-good/egglog", rev = "77ffa1f" }
strum = "0.25"
strum_macros = "0.25"
main_error = "0.1.2"
thiserror = "1.0"
<<<<<<< HEAD
egraph-serialize = "0.1.0"
bril-rs = { git = "https://github.com/sampsyo/bril", rev = "b20cc2d" }
indexmap = "2.0.0"
rustc-hash = "1.1.0"
ordered-float = "3"
=======
bril-rs = { git = "https://github.com/sampsyo/bril", rev = "b20cc2d" }
graphviz-rust = "0.8.0"
dot-structures = "0.1.1"
>>>>>>> 1fbc7ec8
<|MERGE_RESOLUTION|>--- conflicted
+++ resolved
@@ -11,14 +11,10 @@
 strum_macros = "0.25"
 main_error = "0.1.2"
 thiserror = "1.0"
-<<<<<<< HEAD
 egraph-serialize = "0.1.0"
 bril-rs = { git = "https://github.com/sampsyo/bril", rev = "b20cc2d" }
 indexmap = "2.0.0"
 rustc-hash = "1.1.0"
 ordered-float = "3"
-=======
-bril-rs = { git = "https://github.com/sampsyo/bril", rev = "b20cc2d" }
 graphviz-rust = "0.8.0"
-dot-structures = "0.1.1"
->>>>>>> 1fbc7ec8
+dot-structures = "0.1.1"