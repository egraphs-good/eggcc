//! Parse a bril program into a CFG.
//!
//! The methods here largely ignore the instructions in the program: all that we
//! look for here are instructions that may break up basic blocks (`jmp`, `br`,
//! `ret`), and labels. All other instructions are copied into the CFG.
<<<<<<< HEAD
use core::fmt::Debug;
use std::fmt::Formatter;
use std::marker::PhantomData;
=======
>>>>>>> d6224774
use std::str::FromStr;
use std::{collections::HashMap, fmt::Display};
use std::{fmt, mem};

use bril_rs::{Argument, Code, EffectOps, Function, Instruction, Position, Program, Type};
use petgraph::dot::Dot;

use petgraph::stable_graph::{EdgeReference, StableDiGraph};
use petgraph::visit::{EdgeRef, Visitable};
use petgraph::{
    graph::NodeIndex,
    visit::{DfsPostOrder, Walker},
};

use crate::rvsdg::from_cfg::FunctionTypes;
use crate::util::{run_cmd_line, ListDisplay, Visualization};

/// A subset of nodes for a particular CFG.
pub(crate) type NodeSet = <StableDiGraph<BasicBlock, Branch> as Visitable>::Map;

#[cfg(test)]
mod tests;

pub(crate) mod structured;
pub(crate) mod to_bril;
pub(crate) mod to_structured;

/// Convert a program to a cfg.
/// Loops over all the functions, translating individually.
pub(crate) fn program_to_cfg(program: &Program) -> SimpleCfgProgram {
    let mut functions = Vec::new();
    for func in &program.functions {
        let cfg = function_to_cfg(func);
        functions.push(cfg);
    }
    CfgProgram { functions }
}

#[derive(Clone)]
pub struct CfgProgram<CfgType> {
    pub functions: Vec<CfgFunction<CfgType>>,
}

/// Simple programs only branch on booleans defined in bril
pub type SimpleCfgProgram = CfgProgram<Simple>;
/// Switch programs can also branch on values defined in annotations
pub type SwitchCfgProgram = CfgProgram<Switch>;

impl SimpleCfgProgram {
    /// Convert a simple program to a switch program
    /// trivial, since simple programs are a subset of switch programs
    pub fn into_switch(self) -> SwitchCfgProgram {
        SwitchCfgProgram {
            functions: self
                .functions
                .into_iter()
                .map(|f| f.into_switch())
                .collect(),
        }
    }
}

impl SimpleCfgFunction {
    pub fn into_switch(self) -> SwitchCfgFunction {
        SwitchCfgFunction {
            args: self.args,
            graph: self.graph,
            entry: self.entry,
            exit: self.exit,
            name: self.name,
            return_ty: self.return_ty,
            _phantom: Switch,
        }
    }
}

impl<CfgType> CfgProgram<CfgType> {
    pub(crate) fn function_types(&self) -> FunctionTypes {
        let mut types = FunctionTypes::default();
        for func in &self.functions {
            let output_type = func.return_ty.clone();
            types.insert(func.name.clone(), output_type);
        }
        types
    }

    pub(crate) fn visualizations(&self) -> Vec<Visualization> {
        let mut visualizations = vec![];
        for function in &self.functions {
            let svg = function.to_svg();
            visualizations.push(Visualization {
                result: svg,
                file_extension: ".svg".to_string(),
                name: function.name.clone(),
            });
        }
        visualizations
    }
}

/// The name (or label) associated with a basic block.
#[derive(Clone, Debug, PartialEq, Eq, Hash)]
pub enum BlockName {
    /// The unique entrypoint for a function.
    Entry,
    /// The unique exit point for a function (assuming the function is not an infinite loop).
    Exit,
    /// An unnamed block generated as part of the restructuring process.
    Placeholder(usize),
    /// A named block from the original Bril program.
    Named(String),
}

/// The distinguished identifier associated with the return value of a function,
/// if it has one.
pub(crate) fn ret_id() -> Identifier {
    Identifier::Num(usize::MAX - 1)
}

/// The distinguished identifier associated with "state".
///
/// To recover implicit ordering dependencies between impure operations in bril,
/// we treat effectful operations as taking an "extra argument" and then
/// assigning to that a state variable. This allows the rest of the
/// transformation to preserve the ordering information. So code like:
///
/// > x: int = const 1
/// > print x
/// > y: int = const 2
/// > print y
///
/// Is effectively translated to:
///
/// > x: int = const 1
/// > <state> = print x <state>
/// > y: int = const 2
/// > <state> = print y <state>
///
/// `state_id` is the identifier corresponding to this <state> variable.
pub(crate) fn state_id() -> Identifier {
    Identifier::Num(usize::MAX)
}

impl Display for BlockName {
    fn fmt(&self, f: &mut std::fmt::Formatter<'_>) -> std::fmt::Result {
        match self {
            BlockName::Entry => write!(f, "entry___"),
            BlockName::Exit => write!(f, "exit___"),
            BlockName::Placeholder(n) => write!(f, "__{n}__"),
            BlockName::Named(s) => write!(f, "{}", s),
        }
    }
}

/// An number (`val`) between 0 and `of` (exclusive).
///
/// These are used to represent "switch" blocks in the CFG.
#[derive(Clone, Copy, Debug, PartialEq, Eq, Hash)]
pub(crate) struct CondVal {
    pub(crate) val: u32,
    pub(crate) of: u32,
}

impl From<bool> for CondVal {
    fn from(value: bool) -> Self {
        if value {
            CondVal { val: 1, of: 2 }
        } else {
            CondVal { val: 0, of: 2 }
        }
    }
}

impl FromStr for BlockName {
    type Err = String;
    fn from_str(s: &str) -> Result<Self, Self::Err> {
        match s {
            "entry___" => Ok(BlockName::Entry),
            "exit___" => Ok(BlockName::Exit),
            s => Ok(BlockName::Named(s.to_string())),
        }
    }
}

/// Identifiers either come from the source Bril program or are synthesized as
/// part of the RVSDG conversion process. The `Identifier` type stores both
/// kinds of name.
#[derive(Clone, Debug, PartialEq, Eq, Hash)]
pub enum Identifier {
    Name(String),
    Num(usize),
}

impl<T: AsRef<str>> From<T> for Identifier {
    fn from(value: T) -> Identifier {
        Identifier::Name(value.as_ref().into())
    }
}

impl fmt::Display for Identifier {
    fn fmt(&self, f: &mut fmt::Formatter<'_>) -> fmt::Result {
        match self {
            Identifier::Name(n) => {
                write!(f, "{n}")
            }
            Identifier::Num(n) => {
                write!(f, "@{n}")
            }
        }
    }
}

/// An annotation appended to the end of a basic block.
#[derive(Debug, PartialEq, Clone)]
pub(crate) enum Annotation {
    // not present in Simple CFGs
    AssignCond { dst: Identifier, cond: u32 },
    // can be present in Simple CFGs
    AssignRet { src: Identifier },
}

/// A branch-free sequence of instructions.
#[derive(Clone, PartialEq)]
pub struct BasicBlock {
    /// The primary instructions for a block.
    pub(crate) instrs: Vec<Instruction>,
    /// Any annotations added to the end of the block during restructuring.
    pub(crate) footer: Vec<Annotation>,
    /// The name for the block.
    pub(crate) name: BlockName,
    pub(crate) pos: Option<Position>,
}

impl Debug for BasicBlock {
    fn fmt(&self, f: &mut Formatter<'_>) -> std::fmt::Result {
        write!(f, "{}", ListDisplay(self.to_code(), "\n"))
    }
}

impl BasicBlock {
    pub(crate) fn empty(name: BlockName) -> BasicBlock {
        BasicBlock {
            instrs: Default::default(),
            footer: Default::default(),
            name,
            pos: None,
        }
    }

    fn to_code(&self) -> Vec<Code> {
        let mut instrs = Vec::new();
        instrs.push(Code::Label {
            label: self.name.to_string(),
            pos: self.pos.clone(),
        });
        instrs.extend(self.instrs.iter().map(|i| Code::Instruction(i.clone())));
        instrs
    }
}

/// A branch in the CFG.
#[derive(Debug, Clone)]
pub(crate) struct Branch {
    /// The type of branch.
    pub(crate) op: BranchOp,
    /// The position of the branch in the original program.
    #[allow(unused)]
    pub(crate) pos: Option<Position>,
}

/// The types of branch.
#[derive(PartialEq, Eq, Debug, Clone)]
pub(crate) enum BranchOp {
    /// An unconditional branch to a block.
    Jmp,
    /// A conditional branch to a block.
    Cond { arg: Identifier, val: CondVal },
}

#[derive(Debug, Clone)]
pub struct Switch;
#[derive(Debug, Clone)]
pub struct Simple;

/// The control-flow graph for a single function.
#[derive(Debug, Clone)]
pub struct CfgFunction<CfgType> {
    /// The arguments to the function.
    pub(crate) args: Vec<Argument>,
    /// The graph itself.
    pub(crate) graph: StableDiGraph<BasicBlock, Branch>,
    /// The entry node for the CFG.
    pub(crate) entry: NodeIndex,
    /// The (single) exit node for the CFG.
    pub(crate) exit: NodeIndex,
    /// The name of the function.
    pub(crate) name: String,
<<<<<<< HEAD
=======
    _phantom: CfgType,
>>>>>>> d6224774
    pub(crate) return_ty: Option<Type>,
    pub(crate) phantom: PhantomData<CfgType>,
}

/// A simple CFG branches only on booleans, instead of allowing annotations
/// and branching on these annotations.
pub type SimpleCfgFunction = CfgFunction<Simple>;
pub type SwitchCfgFunction = CfgFunction<Switch>;

impl<CfgType> CfgFunction<CfgType> {
    pub(crate) fn has_return_value(&self) -> bool {
        self.return_ty.is_some()
    }

    pub fn to_dot(&self) -> String {
        format!("{:?}", Dot::new(&self.graph))
    }

    pub fn to_svg(&self) -> String {
        let dot_code = self.to_dot();
        run_cmd_line("dot", ["-Tsvg"], &dot_code).unwrap()
    }

    fn reverse_postorder(self: &CfgFunction<CfgType>) -> HashMap<BlockName, usize> {
        let mut reverse_postorder = HashMap::<BlockName, usize>::new();
        let mut post_counter = 0;
        DfsPostOrder::new(&self.graph, self.entry)
            .iter(&self.graph)
            .for_each(|node| {
                reverse_postorder.insert(self.graph[node].name.clone(), post_counter);
                post_counter += 1;
            });

        reverse_postorder
    }
}

#[derive(Debug, Clone)]
pub enum SimpleBranch {
    NoBranch, // must be the end of the function
    Jmp(BlockName),
    If {
        // arg is an integer specifying which branch to jump to
        arg: Identifier,
        then_branch: BlockName,
        else_branch: BlockName,
    },
}

impl SimpleCfgFunction {
    pub fn get_branch(&self, node: NodeIndex) -> SimpleBranch {
        let outgoing = self.graph.edges(node);
        match &outgoing.collect::<Vec<EdgeReference<Branch>>>().as_slice() {
            [] => {
                assert!(self.exit == node);
                SimpleBranch::NoBranch
            }
            [edge] => {
                let target: NodeIndex = edge.target();
                let branch = edge.weight();
                let BranchOp::Jmp = branch.op else {
                            panic!("Unexpected branch type");
                        };
                SimpleBranch::Jmp(self.graph[target].name.clone())
            }
            [edge1, edge2] => match (&edge1.weight().op, &edge2.weight().op) {
                (
                    BranchOp::Cond {
                        arg: cond1,
                        val: CondVal { val: val1, of: 2 },
                    },
                    BranchOp::Cond {
                        arg: cond2,
                        val: CondVal { val: val2, of: 2 },
                    },
                ) => {
                    assert_eq!(cond1, cond2);

                    if *val1 == 0 && *val2 == 1 {
                        // swap then and else branches
                        SimpleBranch::If {
                            arg: cond1.clone(),
                            then_branch: self.graph[edge2.target()].name.clone(),
                            else_branch: self.graph[edge1.target()].name.clone(),
                        }
                    } else if *val1 == 1 && *val2 == 0 {
                        SimpleBranch::If {
                            arg: cond1.clone(),
                            then_branch: self.graph[edge1.target()].name.clone(),
                            else_branch: self.graph[edge2.target()].name.clone(),
                        }
                    } else {
                        panic!("Unexpected branch values");
                    }
                }
                _ => panic!(
                    "Invalid branch types {:?} and {:?}",
                    edge1.weight().op,
                    edge2.weight().op
                ),
            },
            _ => panic!("Too many outgoing edges"),
        }
    }
}

/// Get the underyling CFG corresponding to the function `func`.
///
/// The structure is reproduced exactly, aside from the addition of a single
/// exit node branched to from all return statements.
/// Generates a Cfg<Switch> because it returns a value in the annotation
pub(crate) fn function_to_cfg(func: &Function) -> SimpleCfgFunction {
    let mut builder = CfgBuilder::new(func);
    let mut block = Vec::new();
    let mut anns = Vec::new();
    let mut current = builder.cfg.entry;
    let mut had_branch = false;
    for inst in &func.instrs {
        match inst {
            Code::Label { label, pos } => {
                let next_block = builder.get_index(label);
                builder.finish_block(current, mem::take(&mut block), mem::take(&mut anns));
                builder.set_pos(next_block, pos.clone());
                if !had_branch {
                    builder.add_edge(
                        current,
                        next_block,
                        Branch {
                            op: BranchOp::Jmp,
                            pos: pos.clone(),
                        },
                    );
                }
                current = next_block;
                had_branch = false;
            }
            Code::Instruction(Instruction::Effect {
                args,
                funcs: _,
                labels,
                op: EffectOps::Branch,
                pos,
            }) => {
                had_branch = true;
                assert_eq!(labels.len(), 2, "unexpected format to branch instruction");
                assert_eq!(args.len(), 1, "unexpected format to branch instruction");
                let true_block = builder.get_index(&labels[0]);
                let false_block = builder.get_index(&labels[1]);
                let arg = &args[0];
                builder.add_edge(
                    current,
                    true_block,
                    Branch {
                        op: BranchOp::Cond {
                            arg: arg.into(),
                            val: true.into(),
                        },
                        pos: pos.clone(),
                    },
                );
                builder.add_edge(
                    current,
                    false_block,
                    Branch {
                        op: BranchOp::Cond {
                            arg: arg.into(),
                            val: false.into(),
                        },
                        pos: pos.clone(),
                    },
                );
            }
            Code::Instruction(Instruction::Effect {
                args: _,
                funcs: _,
                labels,
                op: EffectOps::Jump,
                pos,
            }) => {
                had_branch = true;
                assert_eq!(labels.len(), 1, "unexpected format to jump instruction");
                let dest_block = builder.get_index(&labels[0]);
                builder.add_edge(
                    current,
                    dest_block,
                    Branch {
                        op: BranchOp::Jmp,
                        pos: pos.clone(),
                    },
                );
            }
            Code::Instruction(Instruction::Effect {
                args,
                funcs: _,
                labels: _,
                op: EffectOps::Return,
                pos,
            }) => {
                had_branch = true;
                match args.as_slice() {
                    [] => {
                        builder.add_edge(
                            current,
                            builder.cfg.exit,
                            Branch {
                                op: BranchOp::Jmp,
                                pos: pos.clone(),
                            },
                        );
                    }
                    [arg] => {
                        anns.push(Annotation::AssignRet { src: arg.into() });
                        builder.add_edge(
                            current,
                            builder.cfg.exit,
                            Branch {
                                op: BranchOp::Jmp,
                                pos: pos.clone(),
                            },
                        );
                    }
                    _ => panic!("unexpected format to return instruction"),
                }
            }
            Code::Instruction(i) => block.push(i.clone()),
        }
    }
    builder.finish_block(current, block, anns);
    if !had_branch {
        builder.add_edge(
            current,
            builder.cfg.exit,
            Branch {
                op: BranchOp::Jmp,
                pos: None,
            },
        )
    }

    builder.cfg
}

struct CfgBuilder {
    cfg: SimpleCfgFunction,
    label_to_block: HashMap<String, NodeIndex>,
}

impl CfgBuilder {
    fn new(func: &Function) -> CfgBuilder {
        let mut graph = StableDiGraph::default();
        let entry = graph.add_node(BasicBlock::empty(BlockName::Entry));
        let exit = graph.add_node(BasicBlock::empty(BlockName::Exit));
        CfgBuilder {
            cfg: SimpleCfgFunction {
                args: func.args.clone(),
                graph,
                entry,
                exit,
                name: func.name.clone(),
                return_ty: func.return_type.clone(),
                _phantom: Simple,
            },
            label_to_block: HashMap::new(),
        }
    }

    fn get_index(&mut self, label: &str) -> NodeIndex {
        *self
            .label_to_block
            .entry(label.to_string())
            .or_insert_with(|| {
                self.cfg
                    .graph
                    .add_node(BasicBlock::empty(BlockName::Named(label.into())))
            })
    }

    fn finish_block(&mut self, index: NodeIndex, block: Vec<Instruction>, anns: Vec<Annotation>) {
        let BasicBlock { instrs, footer, .. } = self.cfg.graph.node_weight_mut(index).unwrap();
        debug_assert!(instrs.is_empty());
        debug_assert!(footer.is_empty());
        *instrs = block;
        *footer = anns;
    }

    fn set_pos(&mut self, index: NodeIndex, pos: Option<Position>) {
        self.cfg.graph.node_weight_mut(index).unwrap().pos = pos;
    }

    fn add_edge(&mut self, src: NodeIndex, dst: NodeIndex, branch: Branch) {
        self.cfg.graph.add_edge(src, dst, branch);
    }
}<|MERGE_RESOLUTION|>--- conflicted
+++ resolved
@@ -3,12 +3,8 @@
 //! The methods here largely ignore the instructions in the program: all that we
 //! look for here are instructions that may break up basic blocks (`jmp`, `br`,
 //! `ret`), and labels. All other instructions are copied into the CFG.
-<<<<<<< HEAD
 use core::fmt::Debug;
 use std::fmt::Formatter;
-use std::marker::PhantomData;
-=======
->>>>>>> d6224774
 use std::str::FromStr;
 use std::{collections::HashMap, fmt::Display};
 use std::{fmt, mem};
@@ -306,12 +302,8 @@
     pub(crate) exit: NodeIndex,
     /// The name of the function.
     pub(crate) name: String,
-<<<<<<< HEAD
-=======
-    _phantom: CfgType,
->>>>>>> d6224774
+    pub(crate) _phantom: CfgType,
     pub(crate) return_ty: Option<Type>,
-    pub(crate) phantom: PhantomData<CfgType>,
 }
 
 /// A simple CFG branches only on booleans, instead of allowing annotations
