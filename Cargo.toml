[package]
name = "eggcc"
version = "0.1.0"
edition = "2021"

[[test]]
harness = false
name = "files"


[dependencies]
egglog = { git = "https://github.com/egraphs-good/egglog", rev = "246b195" }
egraph-serialize = "0.2.0"
log = "0.4.19"
thiserror = "1"
lalrpop-util = { version = "0.20.2", features = ["lexer"] }
petgraph = "0.6"
hashbrown = "0.14"
indexmap = "2.0"
fixedbitset = "0.4.2"
smallvec = "1.11.1"
rpds = "1.1.0"

syn = { version = "2.0", features = ["full", "extra-traits"] }
# currently using the uwplse/bril fork of bril, on eggcc-main
<<<<<<< HEAD
bril2json = { git = "https://github.com/uwplse/bril", rev = "06117c089c2d235ff8d040bb3d0cfd1e2a1c4880" }
brilirs = { git = "https://github.com/uwplse/bril", rev = "06117c089c2d235ff8d040bb3d0cfd1e2a1c4880" }
bril-rs = { git = "https://github.com/uwplse/bril", rev = "06117c089c2d235ff8d040bb3d0cfd1e2a1c4880" }
brilift = { git = "https://github.com/uwplse/bril", rev = "06117c089c2d235ff8d040bb3d0cfd1e2a1c4880" }
rs2bril = { git = "https://github.com/uwplse/bril", rev = "06117c089c2d235ff8d040bb3d0cfd1e2a1c4880" ,features = [
  "import",
] }
brillvm = { git = "https://github.com/uwplse/bril", rev = "06117c089c2d235ff8d040bb3d0cfd1e2a1c4880" }
=======
bril2json = { git = "https://github.com/uwplse/bril", rev = "bdd8732b219a1f0521977927b4c84cd0ab1bcfc5" }
brilirs = { git = "https://github.com/uwplse/bril", rev = "bdd8732b219a1f0521977927b4c84cd0ab1bcfc5" }
bril-rs = { git = "https://github.com/uwplse/bril", rev = "bdd8732b219a1f0521977927b4c84cd0ab1bcfc5" }
brilift = { git = "https://github.com/uwplse/bril", rev = "bdd8732b219a1f0521977927b4c84cd0ab1bcfc5" }
rs2bril = { git = "https://github.com/uwplse/bril", rev = "bdd8732b219a1f0521977927b4c84cd0ab1bcfc5" ,features = [
  "import",
] }
brillvm = { git = "https://github.com/uwplse/bril", rev = "bdd8732b219a1f0521977927b4c84cd0ab1bcfc5" }
>>>>>>> 7ceb2b75

ordered-float = "3.7.0"
serde_json = "1.0.103"
dot-structures = "0.1.1"
graphviz-rust = "0.8.0"
serde = "1.0.217"

dag_in_context = { path = "dag_in_context" }

# binary dependencies
clap = { version = "4.4.7", features = ["derive"] }
tempfile = "3.10.1"

env_logger = "0.11.3"

[dev-dependencies]
glob = "0.3.1"
libtest-mimic = "0.6.1"
insta = { version = "1.31.0", features = ["yaml"] }

[profile.dev.package.insta]
opt-level = 3

[profile.dev.package.similar]
opt-level = 3

[features]
# Writes intermediate graphs and SVGs to /tmp
write-intermediates = []
# Runs tests relying on LLVM. This may not be available on all systems.
llvm = []
default = ["llvm"]<|MERGE_RESOLUTION|>--- conflicted
+++ resolved
@@ -23,7 +23,6 @@
 
 syn = { version = "2.0", features = ["full", "extra-traits"] }
 # currently using the uwplse/bril fork of bril, on eggcc-main
-<<<<<<< HEAD
 bril2json = { git = "https://github.com/uwplse/bril", rev = "06117c089c2d235ff8d040bb3d0cfd1e2a1c4880" }
 brilirs = { git = "https://github.com/uwplse/bril", rev = "06117c089c2d235ff8d040bb3d0cfd1e2a1c4880" }
 bril-rs = { git = "https://github.com/uwplse/bril", rev = "06117c089c2d235ff8d040bb3d0cfd1e2a1c4880" }
@@ -32,16 +31,6 @@
   "import",
 ] }
 brillvm = { git = "https://github.com/uwplse/bril", rev = "06117c089c2d235ff8d040bb3d0cfd1e2a1c4880" }
-=======
-bril2json = { git = "https://github.com/uwplse/bril", rev = "bdd8732b219a1f0521977927b4c84cd0ab1bcfc5" }
-brilirs = { git = "https://github.com/uwplse/bril", rev = "bdd8732b219a1f0521977927b4c84cd0ab1bcfc5" }
-bril-rs = { git = "https://github.com/uwplse/bril", rev = "bdd8732b219a1f0521977927b4c84cd0ab1bcfc5" }
-brilift = { git = "https://github.com/uwplse/bril", rev = "bdd8732b219a1f0521977927b4c84cd0ab1bcfc5" }
-rs2bril = { git = "https://github.com/uwplse/bril", rev = "bdd8732b219a1f0521977927b4c84cd0ab1bcfc5" ,features = [
-  "import",
-] }
-brillvm = { git = "https://github.com/uwplse/bril", rev = "bdd8732b219a1f0521977927b4c84cd0ab1bcfc5" }
->>>>>>> 7ceb2b75
 
 ordered-float = "3.7.0"
 serde_json = "1.0.103"
