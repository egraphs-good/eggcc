use super::BRIL_OPS;

/// "subst-beneath" rules support replacing a specific {Expr, Body, Operand,
///  VecOperand, VecVecOperandCtx} with another.
///
/// - The key relations are (relation can-subst-TYPE-beneath (Context TYPE TYPE)),
///   where TYPE is one of {Expr, Body, Operand, VecOperand, VecVecOperandCtx}.
/// - A context is a (GammaCtx inputs) or a (ThetaCtx inputs).
/// - Add (can-subst-TYPE-beneath above from to) if it is sound to replace zero
///   or more occurrences of `from` with `to`, strictly within `above`.
/// - Then, saturate the subst ruleset for the appropriate unions to be made.
///
/// Some intuition behind what is actually happening:
///   If it's safe to replace `(badd a b)` with `to` in some context, then it's
///   also safe to replace `(other-op (badd a b) c)` with `(other-op to c)` in
///   the same context.
///
///   In this way, `can-subst-*-beneath` learns more possible replacements
///   "bottom-up", then, when we reach the top of a context (a body), we union
///   only at the top.
///
/// See [src/rvsdg/tests.rs] for examples.
///
/// rtjoa: We could parameterize on `above`'s type (currently, always Body) to
/// support substituting under a Function as well
fn subst_beneath_rules() -> Vec<String> {
    let mut res = vec!["
        (datatype Context
            (GammaCtx VecOperand)
            (ThetaCtx VecOperand))

        (relation creates-context (Body Context))
        (rule ((= gamma (Gamma pred inputs outputs)))
              ((creates-context gamma (GammaCtx inputs))) :ruleset fast-analyses)
        (rule ((= theta (Theta pred inputs outputs)))
              ((creates-context theta (ThetaCtx inputs))) :ruleset fast-analyses)

        (relation can-subst-Expr-beneath (Context Expr Expr))
        (relation can-subst-Operand-beneath (Context Operand Operand))
        (relation can-subst-Body-beneath (Context Body Body))
        (relation can-subst-VecVecOperandCtx-beneath (Context VecVecOperandCtx VecVecOperandCtx))
        (relation can-subst-VecOperand-beneath (Context VecOperand VecOperand))
        (relation can-subst-VecOperandCtx-beneath (Context VecOperandCtx VecOperandCtx))

        ;; Base case 'do the substitution' rules
        (rule ((can-subst-Operand-beneath above from to)
               (= above (ThetaCtx inputs))
               (= theta     (Theta from inputs outputs)))
              ((union theta (Theta to   inputs outputs)))
              :ruleset subst-beneath)
        (rule ((can-subst-VecOperand-beneath above from to)
               (= above (ThetaCtx inputs))
               (= theta     (Theta pred inputs from)))
              ((union theta (Theta pred inputs to)))
              :ruleset subst-beneath)
        (rule ((can-subst-Operand-beneath above pred-from pred-to)
               (can-subst-VecOperand-beneath above outputs-from outputs-to)
               (= above (ThetaCtx inputs))
               (= theta     (Theta pred-from inputs outputs-from)))
              ((union theta (Theta pred-from inputs outputs-to)))
              :ruleset subst-beneath)
        (rule ((can-subst-VecVecOperandCtx-beneath above from to)
               (= above (GammaCtx inputs))
               (= gamma     (Gamma pred inputs from)))
              ((union gamma (Gamma pred inputs to)))
              :ruleset subst-beneath)

        ;; Learn can-subst-Operand-beneath
        (rule ((can-subst-Body-beneath above from to)
               (= new-from (Node from))
               (creates-context body above)
               (Body-contains-Operand body ignore-i new-from))
              ((can-subst-Operand-beneath above new-from (Node to)))
              :ruleset subst-beneath)
        (rule ((can-subst-Body-beneath above from to)
               (= new-from (Project i from))
               (creates-context body above)
               (Body-contains-Operand body ignore-i new-from))
              ((can-subst-Operand-beneath above new-from (Project i to)))
              :ruleset subst-beneath)

        ;; Learn can-subst-body-beneath
        (rule ((can-subst-Expr-beneath above from to)
               (= new-from (PureOp from))
               (creates-context body above)
               (Body-contains-Body body ignore-i new-from))
              ((can-subst-Body-beneath above new-from (PureOp to)))
              :ruleset subst-beneath)
        ;; Propagates up same context (Gamma: pred & inputs, Theta: inputs)
        ;; rtjoa: Is it sound to propagate up outputs if we renumber args?
        (rule ((can-subst-Operand-beneath above from to)
               (= new-from (Gamma from inputs outputs))
               (creates-context body above)
               (Body-contains-Body body ignore-i new-from))
              ((can-subst-Body-beneath above new-from (Gamma to inputs outputs)))
              :ruleset subst-beneath)
        (rule ((can-subst-VecOperand-beneath above from to)
               (= new-from (Gamma pred from outputs))
               (creates-context body above)
               (Body-contains-Body body ignore-i new-from))
              ((can-subst-Body-beneath above new-from (Gamma pred to outputs)))
              :ruleset subst-beneath)
        (rule ((can-subst-VecOperand-beneath above from to)
               (= new-from (Theta pred from outputs))
               (creates-context body above)
               (Body-contains-Body body ignore-i new-from))
              ((can-subst-Body-beneath above new-from (Theta pred to outputs)))
              :ruleset subst-beneath)
        (rule ((can-subst-VecOperand-beneath above from to)
               (= new-from (OperandGroup from))
               (creates-context body above)
               (Body-contains-Body body ignore-i new-from))
              ((can-subst-Body-beneath above new-from (OperandGroup to)))
              :ruleset subst-beneath)
        "
    .into()];

    // Learn can-subst-Expr-beneath
    res.push(
        "
      (rule ((can-subst-VecOperand-beneath above from to)
              (= new-from (Call ty f from n-outs))
              (creates-context body above)
              (Body-contains-Expr body ignore-i new-from))
             ((can-subst-Expr-beneath above new-from (Call ty f to n-outs)))
            :ruleset subst-beneath)"
            .into(),
    );
    for bril_op in BRIL_OPS {
        let op = bril_op.op;

        match bril_op.input_types.as_ref() {
            [Some(_), Some(_)] => res.push(format!(
                "
              (rule ((can-subst-Operand-beneath above from to)
                      (= new-from ({op} type from e2))
                      (creates-context body above)
                      (Body-contains-Expr body ignore-i new-from))
                     ((can-subst-Expr-beneath above new-from ({op} type to e2)))
                    :ruleset subst-beneath)
              (rule ((can-subst-Operand-beneath above from to)
                      (= new-from ({op} type e1 from))
                      (creates-context body above)
                      (Body-contains-Expr body ignore-i new-from))
                     ((can-subst-Expr-beneath above new-from ({op} type e1 to)))
                    :ruleset subst-beneath)
              (rule ((can-subst-Operand-beneath above from1 to1)
                     (can-subst-Operand-beneath above from2 to2)
                      (= new-from ({op} type from1 from2))
                      (creates-context body above)
                      (Body-contains-Expr body ignore-i new-from))
                     ((can-subst-Expr-beneath above new-from ({op} type to1 to2)))
                    :ruleset subst-beneath)
                     ",
            )),
            [Some(_), None] => res.push(format!(
                "
              (rule ((can-subst-Operand-beneath above from to)
                      (= new-from ({op} type from))
                      (creates-context body above)
                      (Body-contains-Expr body ignore-i new-from))
                     ((can-subst-Expr-beneath above new-from ({op} type to)))
                    :ruleset subst)
                ",
            )),
            _ => unimplemented!(),
        };
    }
<<<<<<< HEAD

    // Learn can-subst-{VecOperand, VecVecOperandCtx}-beneath
=======
    res.push(
        "
        (rule ((can-subst-Operand-beneath above from to)
               (= new-from (PRINT from state))
               (creates-context body above)
               (Body-contains-Expr body ignore-i new-from))
              ((can-subst-Expr-beneath above new-from (PRINT to state)))
              :ruleset subst-beneath)
        (rule ((can-subst-Operand-beneath above from to)
               (= new-from (PRINT op from))
               (creates-context body above)
               (Body-contains-Expr body ignore-i new-from))
              ((can-subst-Expr-beneath above new-from (PRINT op to)))
              :ruleset subst-beneath)"
            .into(),
    );
    // Learn can-subst-{VecOperand, VecVecOperand}-beneath
>>>>>>> 8d63a580
    for (vectype, ctor, eltype) in &[
        ("VecOperand", "VO", "Operand"),
        ("VecOperandCtx", "VOC", "Operand"),
        ("VecVecOperandCtx", "VVO", "VecOperandCtx"),
    ] {
        // Propagate info bottom-up
        res.push(format!(
            "
          (rule ((can-subst-{eltype}-beneath above from to)
                 (= from ({vectype}-get ({ctor} vec) i)))
                ((can-subst-{vectype}-beneath
                    above
                    ({ctor} vec)
                    ({ctor} (vec-set vec i to))))
                :ruleset subst-beneath)"
        ));
    }

    res
}

// Below, TYPE is one of {Expr, Operand, Body, VecOperand, VecVecOperandCtx}

// Generate rules to replace args via some procedure. See below for examples.
//
// Will generate functions named func_name_format.replace("{}", TYPE),
// with parameter types [TYPE] ++ aux_param_types
//
// arg_rules are hardcoded rules for the Arg case of the function for Operand
fn functions_modifying_args(
    func_name_fmt: &str,
    aux_param_types: Vec<&str>,
    ruleset: &str,
    arg_rules: &str,
) -> Vec<String> {
    let mut res = vec![];

    // Define functions
    let aux_params_str = aux_param_types.join(" ");
    for ty in [
        "Expr",
        "Operand",
        "Body",
        "VecOperand",
        "VecOperandCtx",
        "VecVecOperandCtx",
    ] {
        let fname = func_name_fmt.replace("{}", ty);
        res.push(format!(
            "(function {fname} ({ty} {aux_params_str}) {ty} :unextractable)",
        ));
    }
    let fname_expr = func_name_fmt.replace("{}", "Expr");
    let fname_operand = func_name_fmt.replace("{}", "Operand");
    let fname_body = func_name_fmt.replace("{}", "Body");
    let fname_vec_operand = func_name_fmt.replace("{}", "VecOperand");

    // Rules to compute on Expr
    let aux_args_str = (0..aux_param_types.len())
        .map(|i| format!("x{i}"))
        .collect::<Vec<_>>()
        .join(" ");
    for bril_op in BRIL_OPS {
        let op = bril_op.op;
        match bril_op.input_types.as_ref() {
            [Some(_), Some(_)] => res.push(format!(
                "
                (rewrite
                    ({fname_expr} ({op} ty a b) {aux_args_str})
                    ({op}
                        ty
                        ({fname_operand} a {aux_args_str})
                        ({fname_operand} b {aux_args_str}))
                    :ruleset {ruleset})
                     ",
            )),
            [Some(_), None] => res.push(format!(
                "
                (rewrite
                    ({fname_expr} ({op} ty a) {aux_args_str})
                    ({op}
                        ty
                        ({fname_operand} a {aux_args_str})
                    )
                    :ruleset {ruleset})
                     ",
            )),
            _ => unimplemented!(),
        };
    }
    res.push(format!(
        "
        (rewrite
            ({fname_expr} (Const ty ops lit) {aux_args_str})
            (Const ty ops lit)
            :ruleset {ruleset})
        (rewrite
            ({fname_expr} (Call ty f args n-outs) {aux_args_str})
            (Call ty f ({fname_vec_operand} args {aux_args_str}) n-outs)
            :ruleset {ruleset})
        (rewrite
            ({fname_expr} (PRINT a b) {aux_args_str})
            (PRINT ({fname_operand} a {aux_args_str}) ({fname_operand} b {aux_args_str}))
            :ruleset {ruleset})",
    ));

    // Rules to compute on Operand
    res.push(arg_rules.into());
    res.push(format!(
        "
        (rewrite
            ({fname_operand} (Node b) {aux_args_str})
            (Node ({fname_body} b {aux_args_str}))
            :ruleset {ruleset})
        (rewrite
            ({fname_operand} (Project i b) {aux_args_str})
            (Project i ({fname_body} b {aux_args_str}))
            :ruleset {ruleset})"
    ));

    // Rules to compute on Body
    res.push(format!(
        "
        (rewrite
            ({fname_body} (PureOp e) {aux_args_str})
            (PureOp ({fname_expr} e {aux_args_str}))
            :ruleset {ruleset})
        ;; Don't cross regions, so so we shift into the inputs but not outputs
        ;; A Gamma's pred is on the outside, so it's affected, but not a Theta's
        (rewrite
            ({fname_body} (Gamma pred inputs outputs) {aux_args_str})
            (Gamma
                ({fname_operand} pred {aux_args_str})
                ({fname_vec_operand} inputs {aux_args_str})
                outputs)
            :ruleset {ruleset})
        (rewrite
            ({fname_body} (Theta pred inputs outputs) {aux_args_str})
            (Theta pred ({fname_vec_operand} inputs {aux_args_str}) outputs)
            :ruleset {ruleset})"
    ));

    // Rules to compute on VecOperand
    for (vectype, ctor, eltype) in [
        ("VecOperand", "VO", "Operand"),
        ("VecOperandCtx", "VOC", "Operand"),
        ("VecVecOperandCtx", "VVO", "VecOperandCtx"),
    ] {
        let fname_vec = func_name_fmt.replace("{}", vectype);
        let fname_eltype = func_name_fmt.replace("{}", eltype);
        // rtjoa: TODO: implement by mapping internally so they're not O(n^2) time
        res.push(format!(
            "
            (function {fname_vec}-helper ({vectype} {aux_params_str} i64) {vectype})
            (rewrite
                ({fname_vec} vec {aux_args_str})
                ({fname_vec}-helper vec {aux_args_str} 0)
                :ruleset {ruleset})
            (rule
                ((= f ({fname_vec}-helper ({ctor} vec) {aux_args_str} i))
                 (< i (vec-length vec)))
                ((union
                    ({fname_vec}-helper ({ctor} vec) {aux_args_str} i)
                    ({fname_vec}-helper
                        ({ctor} (vec-set vec i ({fname_eltype} (vec-get vec i) {aux_args_str})))
                        {aux_args_str} (+ i 1))))
                :ruleset {ruleset})
            (rule
                ((= f ({fname_vec}-helper ({ctor} vec) {aux_args_str} i))
                 (= i (vec-length vec)))
                ((union
                    ({fname_vec}-helper ({ctor} vec) {aux_args_str} i)
                    ({ctor} vec)))
                :ruleset {ruleset})"
        ));
    }
    res
}

// Within e, replace (Args x) with v.
//                      e  [ x -> v ]
// (function SubstTYPE (TYPE i64  Operand) TYPE)
fn subst_rules() -> Vec<String> {
    functions_modifying_args(
        "Subst{}",
        vec!["i64", "Operand"],
        "subst",
        "
        (rewrite (SubstOperand (Arg x) x v) v :ruleset subst)
        (rule ((= f (SubstOperand (Arg y) x v)) (!= y x))
              ((union f (Arg y))) :ruleset subst)",
    )
}

// Within e, replace (Args x), where x > last-unshifted, with (Args (x + amt)).
//                      e    last-unshifted amt
// (function ShiftTYPE (TYPE i64            i64) TYPE)
fn shift_rules() -> Vec<String> {
    functions_modifying_args(
        "Shift{}",
        vec!["i64", "i64"],
        "shift",
        "
        (rule ((= f (ShiftOperand (Arg x) last-unshifted amt)) (<= x last-unshifted))
              ((union f (Arg x))) :ruleset shift)
        (rule ((= f (ShiftOperand (Arg x) last-unshifted amt)) (> x last-unshifted))
              ((union f (Arg (+ x amt)))) :ruleset shift)",
    )
}

// Within e, replace (Args x) with ops[x].
//                         e    ops
// (function SubstTYPEAll (TYPE VecOperand) TYPE)
fn subst_all_rules() -> Vec<String> {
    functions_modifying_args(
        "Subst{}All",
        vec!["VecOperand"],
        "subst",
        "
        (rule ((= f (SubstOperandAll (Arg x) (VO ops)))
               (< x (vec-length ops)))
              ((union f (vec-get ops x))) :ruleset subst)",
    )
}

pub(crate) fn all_rules() -> String {
    let mut res = vec!["(ruleset subst) (ruleset subst-beneath) (ruleset shift)".into()];
    res.extend(subst_beneath_rules());
    res.extend(subst_rules());
    res.extend(subst_all_rules());
    res.extend(shift_rules());
    res.join("\n")
}<|MERGE_RESOLUTION|>--- conflicted
+++ resolved
@@ -166,10 +166,6 @@
             _ => unimplemented!(),
         };
     }
-<<<<<<< HEAD
-
-    // Learn can-subst-{VecOperand, VecVecOperandCtx}-beneath
-=======
     res.push(
         "
         (rule ((can-subst-Operand-beneath above from to)
@@ -187,7 +183,6 @@
             .into(),
     );
     // Learn can-subst-{VecOperand, VecVecOperand}-beneath
->>>>>>> 8d63a580
     for (vectype, ctor, eltype) in &[
         ("VecOperand", "VO", "Operand"),
         ("VecOperandCtx", "VOC", "Operand"),
