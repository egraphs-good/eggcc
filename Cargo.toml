[package]
name = "eggcc"
version = "0.1.0"
edition = "2021"

[[test]]
harness = false
name = "files"


[dependencies]
<<<<<<< HEAD
egglog = { git = "https://github.com/egraphs-good/egglog", rev = "ae724b9138eefbca149533722e9f1accd2880b23" }
=======
egglog = { git = "https://github.com/egraphs-good/egglog", rev = "368f17e" }
>>>>>>> b9a5a68d
log = "0.4.19"
thiserror = "1"
lalrpop-util = { version = "0.19.8", features = ["lexer"] }
petgraph = "0.6"
hashbrown = "0.14"
indexmap = "2.0"
fixedbitset = "0.4.2"
smallvec = "1.11.1"

bril2json = { git = "https://github.com/sampsyo/bril", rev = "daaff28" }
brilirs = { git = "https://github.com/sampsyo/bril", rev = "daaff28" }
bril-rs = { git = "https://github.com/sampsyo/bril", rev = "daaff28" }
ordered-float = { version = "3.7" }
serde_json = "1.0.103"

# binary dependencies
clap = { version = "4.4.7", features = ["derive"] }

[dev-dependencies]
glob = "0.3.1"
libtest-mimic = "0.6.1"
insta = { version = "1.31.0", features = ["yaml"] }


[profile.dev.package.insta]
opt-level = 3

[profile.dev.package.similar]
opt-level = 3<|MERGE_RESOLUTION|>--- conflicted
+++ resolved
@@ -9,11 +9,7 @@
 
 
 [dependencies]
-<<<<<<< HEAD
-egglog = { git = "https://github.com/egraphs-good/egglog", rev = "ae724b9138eefbca149533722e9f1accd2880b23" }
-=======
 egglog = { git = "https://github.com/egraphs-good/egglog", rev = "368f17e" }
->>>>>>> b9a5a68d
 log = "0.4.19"
 thiserror = "1"
 lalrpop-util = { version = "0.19.8", features = ["lexer"] }
