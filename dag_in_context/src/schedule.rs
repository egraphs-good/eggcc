pub(crate) fn helpers() -> String {
    "
    ;; first, run substitution and drop to saturation
    ;; these depend on type analysis, always-run, and context
    (saturate
        (saturate
          type-analysis
          (saturate type-helpers)
          error-checking
          always-run
          context)
        
        (saturate drop)
        apply-drop-unions
        cleanup-drop

        (saturate subst)
        apply-subst-unions
        cleanup-subst)

    ;; now run canonicalization helpers, interval analysis
    (saturate
        (saturate
          type-analysis
          (saturate type-helpers))
        error-checking
        always-run
        canon
        interval-analysis
        always-switch-rewrite
        loop-iters-analysis
        ; memory-helpers TODO run memory helpers for memory optimizations
    )

    ;; finally, subsume now that helpers are done
    subsume-after-helpers

    ;; do a boundary analysis for loop invariant code motion
    (saturate boundary-analysis)
"
    .to_string()
}

fn cheap_optimizations() -> Vec<String> {
    // TODO enable loop peeling
    // currently causes saturation issues, probably by creating dead loops that are allowed to have any value

    ["loop-simplify", "memory", "peepholes"]
        .iter()
        .map(|opt| opt.to_string())
        .collect()
}

fn optimizations() -> Vec<String> {
    [
        "loop-unroll",
        "switch_rewrite",
        "loop-inv-motion",
        "loop-strength-reduction",
    ]
    .iter()
    .map(|opt| opt.to_string())
    .chain(cheap_optimizations())
    .collect()
}

pub fn rulesets() -> String {
    let all_optimizations = optimizations().join("\n");
    let cheap_optimizations = cheap_optimizations().join("\n");
    format!(
        "
(unstable-combined-ruleset cheap-optimizations
    {cheap_optimizations}
)

(unstable-combined-ruleset all-optimizations
    {all_optimizations}
)
    "
    )
}

pub fn mk_sequential_schedule() -> Vec<String> {
    let helpers = helpers();

    let mut res = vec![
        format!(
            "
(run-schedule
   (saturate
      {helpers}
      passthrough
      state-edge-passthrough))"
<<<<<<< HEAD
        ),
        format!(
            "
(run-schedule
    (repeat 2
      {helpers}
      loop-inversion
      {helpers}
    ))"
        ),
    ];
=======
    )];
    res.push(format!(
        "
(run-schedule
  (repeat 2
      {helpers}
      swap-if)
  {helpers}
  rec-to-loop
  {helpers})"
    ));
    res.push(format!(
        "
;; HACK: when INLINE appears in this string
;; we perform inlining in this pass
(run-schedule {helpers})"
    ));
>>>>>>> f0c4762a
    res.extend(optimizations().iter().map(|optimization| {
        format!(
            "
(run-schedule
   {helpers}
   {optimization}
   {helpers})
"
        )
    }));
    res
}

pub fn parallel_schedule() -> Vec<String> {
    let helpers = helpers();

    vec![
        format!(
            "
(run-schedule
   (saturate
      {helpers}
      passthrough
<<<<<<< HEAD
      state-edge-passthrough))"
        ),
        format!(
            "
(run-schedule
    (repeat 3
      {helpers}
      loop-inversion)
      {helpers})"
        ),
        format!(
            "
(run-schedule
=======
      state-edge-passthrough)
    (repeat 2
      {helpers}
      swap-if)
    {helpers}
    rec-to-loop
    {helpers})"
        ),
        format!(
            "
;; HACK: when INLINE appears in this string
;; we perform inlining in this pass
(run-schedule
    (saturate
      {helpers}
      passthrough)
>>>>>>> f0c4762a
    (repeat 2
        {helpers}
        all-optimizations
    )

    (repeat 4
        {helpers}
        cheap-optimizations
    )

    {helpers}
<<<<<<< HEAD
    )
    "
=======
)
"
>>>>>>> f0c4762a
        ),
    ]
}<|MERGE_RESOLUTION|>--- conflicted
+++ resolved
@@ -83,28 +83,23 @@
 pub fn mk_sequential_schedule() -> Vec<String> {
     let helpers = helpers();
 
-    let mut res = vec![
-        format!(
-            "
+    let mut res = vec![format!(
+        "
 (run-schedule
    (saturate
       {helpers}
       passthrough
       state-edge-passthrough))"
-<<<<<<< HEAD
-        ),
-        format!(
-            "
+    )];
+    res.push(format!(
+        "
 (run-schedule
-    (repeat 2
-      {helpers}
-      loop-inversion
-      {helpers}
-    ))"
-        ),
-    ];
-=======
-    )];
+  (repeat 2
+    {helpers}
+    loop-inversion)
+  
+  {helpers})"
+    ));
     res.push(format!(
         "
 (run-schedule
@@ -121,7 +116,6 @@
 ;; we perform inlining in this pass
 (run-schedule {helpers})"
     ));
->>>>>>> f0c4762a
     res.extend(optimizations().iter().map(|optimization| {
         format!(
             "
@@ -145,21 +139,6 @@
    (saturate
       {helpers}
       passthrough
-<<<<<<< HEAD
-      state-edge-passthrough))"
-        ),
-        format!(
-            "
-(run-schedule
-    (repeat 3
-      {helpers}
-      loop-inversion)
-      {helpers})"
-        ),
-        format!(
-            "
-(run-schedule
-=======
       state-edge-passthrough)
     (repeat 2
       {helpers}
@@ -170,13 +149,21 @@
         ),
         format!(
             "
+(run-schedule
+    (repeat 3
+      {helpers}
+      loop-inversion)
+
+    {helpers})"
+        ),
+        format!(
+            "
 ;; HACK: when INLINE appears in this string
 ;; we perform inlining in this pass
 (run-schedule
     (saturate
       {helpers}
       passthrough)
->>>>>>> f0c4762a
     (repeat 2
         {helpers}
         all-optimizations
@@ -188,13 +175,8 @@
     )
 
     {helpers}
-<<<<<<< HEAD
-    )
-    "
-=======
 )
 "
->>>>>>> f0c4762a
         ),
     ]
 }