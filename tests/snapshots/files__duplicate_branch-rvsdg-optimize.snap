---
source: tests/files.rs
expression: visualization.result
---
@main(v0: int) {
<<<<<<< HEAD
  jmp .__3__;
.__11__:
  jmp .__14__;
.__10__:
  jmp .__11__;
.__13__:
  jmp .__14__;
.__12__:
  jmp .__13__;
.__9__:
  br v5 .__12__ .__10__;
.__8__:
  jmp .__9__;
.__7__:
  jmp .__8__;
.__6__:
  v5: bool = lt v2 v0;
  jmp .__7__;
.__4__:
  jmp .__6__;
.__3__:
  v2: int = const 4;
  jmp .__4__;
.__14__:
=======
  v1: int = const 4;
  v4: bool = lt v1 v0;
  br v4 .__10__ .__8__;
.__10__:
  jmp .__12__;
.__8__:
  jmp .__12__;
.__12__:
>>>>>>> 6291768c
}
<|MERGE_RESOLUTION|>--- conflicted
+++ resolved
@@ -3,39 +3,12 @@
 expression: visualization.result
 ---
 @main(v0: int) {
-<<<<<<< HEAD
-  jmp .__3__;
+  v2: int = const 4;
+  v5: bool = lt v2 v0;
+  br v5 .__11__ .__9__;
 .__11__:
-  jmp .__14__;
-.__10__:
-  jmp .__11__;
-.__13__:
-  jmp .__14__;
-.__12__:
   jmp .__13__;
 .__9__:
-  br v5 .__12__ .__10__;
-.__8__:
-  jmp .__9__;
-.__7__:
-  jmp .__8__;
-.__6__:
-  v5: bool = lt v2 v0;
-  jmp .__7__;
-.__4__:
-  jmp .__6__;
-.__3__:
-  v2: int = const 4;
-  jmp .__4__;
-.__14__:
-=======
-  v1: int = const 4;
-  v4: bool = lt v1 v0;
-  br v4 .__10__ .__8__;
-.__10__:
-  jmp .__12__;
-.__8__:
-  jmp .__12__;
-.__12__:
->>>>>>> 6291768c
+  jmp .__13__;
+.__13__:
 }
