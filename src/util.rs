use crate::rvsdg::from_dag::dag_to_rvsdg;
use crate::{EggCCError, Optimizer};
use bril_rs::Program;
use clap::ValueEnum;
use dag_in_context::build_program;
use dag_in_context::from_egglog::FromEgglog;
use dag_in_context::schema::TreeProgram;
use graphviz_rust::cmd::Format;
use graphviz_rust::exec;
use graphviz_rust::printer::PrinterContext;
use std::fmt::Debug;
<<<<<<< HEAD
use std::fs::File;
use std::io::{Read, Write};
=======
use std::fs;
use std::io::Read;
>>>>>>> 5e0c7703
use std::{
    ffi::OsStr,
    fmt::{Display, Formatter},
    io,
    path::PathBuf,
};
use tempfile::tempdir;

pub(crate) struct ListDisplay<'a, TS>(pub TS, pub &'a str);

impl<'a, TS> Display for ListDisplay<'a, TS>
where
    TS: Clone + IntoIterator,
    TS::Item: Display,
{
    fn fmt(&self, f: &mut std::fmt::Formatter<'_>) -> std::fmt::Result {
        let mut did_something = false;
        for item in self.0.clone().into_iter() {
            if did_something {
                f.write_str(self.1)?;
            }
            Display::fmt(&item, f)?;
            did_something = true;
        }
        Ok(())
    }
}

/// Parse a string containing a bril program (in text format) into a Program.
///
/// This function is intended for use in tests and in ad-hoc debugging.
#[allow(unused)]
pub(crate) fn parse_from_string(input: &str) -> bril_rs::Program {
    use bril2json::parse_abstract_program_from_read;
    use bril_rs::load_program_from_read;
    let abs_program = parse_abstract_program_from_read(input.as_bytes(), true, false, None);
    let mut buf = Vec::new();
    serde_json::to_writer_pretty(&mut buf, &abs_program).unwrap();
    buf.push(b'\n');
    let json_str = String::from_utf8(buf).unwrap();
    load_program_from_read(json_str.as_bytes())
}

/// Write the visualizations to output files in the output directory.
/// If the directory does not exist, it creates it.
/// If the directory contains any files whose names conflict with the
/// output files, it replaces them.
///
/// Like other utilities related to `DebugVisualizations`, this method is
/// only intended for debugging eggcc.
pub fn visualize(test: TestProgram, output_dir: PathBuf) -> io::Result<()> {
    // make the directory if it doesn't exist
    if !output_dir.exists() {
        std::fs::create_dir_all(&output_dir)?;
    }

    let all_configs = Run::all_configurations_for(test);

    let results = all_configs.iter().map(|run| (run, run.run()));

    for (run, result) in results {
        let result = match result {
            Ok(res) => res,
            Err(err) => {
                eprintln!("Error running {:?}: {}", run.test_type, err);
                continue;
            }
        };
        // if there's an interpreted value do that as well
        if let Some(interpreted) = result.result_interpreted {
            let mut output_path = output_dir.clone();
            output_path.push(format!("{}-interp.txt", run.name()));
            let mut file = File::create(output_path)?;
            file.write_all(interpreted.as_bytes())?;
        }

        for visualization in result.visualizations {
            let mut output_path = output_dir.clone();

            assert!(output_path.is_dir());
            output_path.push(format!(
                "{}{}{}",
                run.name(),
                visualization.name,
                visualization.file_extension
            ));
            let mut file = File::create(output_path)?;
            file.write_all(visualization.result.as_bytes())?;
        }
    }

    Ok(())
}

pub fn tree_to_svg(prog: &TreeProgram) -> String {
    let dot_code = prog.to_dot();
    String::from_utf8(
        exec(
            dot_code,
            &mut PrinterContext::default(),
            vec![Format::Svg.into()],
        )
        .unwrap(),
    )
    .unwrap()
}

/// Invokes some program with the given arguments, piping the given input to the program.
/// Returns an error if the program returns a non-zero exit code.
/// Code adapted from https://github.com/egraphs-good/egg/blob/e7845c5ae34267256b544c8e6b5bc36d91d096d2/src/dot.rs#L127
pub fn run_cmd_line<S1, S2, I>(program: S1, args: I, input: &str) -> std::io::Result<String>
where
    S1: AsRef<OsStr>,
    S2: AsRef<OsStr>,
    I: IntoIterator<Item = S2>,
{
    use std::process::{Command, Stdio};
    let mut child = Command::new(program)
        .args(args)
        .stdin(Stdio::piped())
        .stdout(Stdio::piped())
        .spawn()?;

    let stdin = child.stdin.as_mut().expect("Failed to open stdin");
    write!(stdin, "{}", input)?;

    let output = child.wait_with_output()?;
    match output.status.code() {
        Some(0) => Ok(String::from_utf8(output.stdout).map_err(|e| {
            std::io::Error::new(std::io::ErrorKind::Other, format!("utf8 error: {}", e))
        })?),
        Some(e) => Err(std::io::Error::new(
            std::io::ErrorKind::Other,
            format!("program returned error code {}", e),
        )),
        None => Err(std::io::Error::new(
            std::io::ErrorKind::Other,
            "program was killed by a signal",
        )),
    }
}

/// Different ways to run eggcc
#[derive(Clone, Copy, PartialEq, Eq, Hash, ValueEnum, Debug)]
pub enum RunType {
    /// Do nothing to the input bril program besides parse it.
    /// Output the original program.
    Parse,
    /// Convert the input bril program to the tree encoding, optimize the program
    /// using egglog, and output the resulting bril program.
    /// The default way to run this tool.
    Optimize,
    /// Convert the input bril program to an RVSDG and output it as an SVG.
    RvsdgConversion,
    /// Convert the input bril program to a tree-encoded expression.
    DagConversion,
    /// Convert the input bril program to tree-encoded expression and optimize it with egglog.
    DagOptimize,
    /// Convert the input bril program to a tree-encoded expression and optimize it with egglog,
    /// outputting the resulting RVSDG
    OptimizedRvsdg,
    /// Give the egglog program used to optimize the tree-encoded expression.
    Egglog,
    /// Check that converting the tree program to egglog
    /// and back again results in an identical program.
    CheckTreeIdentical,
    /// Convert to RVSDG and back to Bril again,
    /// outputting the bril program.
    RvsdgRoundTrip,
    /// Convert to Tree Encoding and back to Bril again,
    /// outputting the bril program.
    DagRoundTrip,
    /// Convert the program to a DAG reprensentation then back to an RVSDG.
    DagToRvsdg,
    /// Convert the original program to a CFG and output it as one SVG per function.
    ToCfg,
    /// Convert the original program to a CFG and back to Bril again.
    CfgRoundTrip,
    /// Removes unecessary direct
    /// jumps from the input program by
    /// converting it to a CFG, calling
    /// optimize_jumps, then converting it back to bril.
    OptimizeDirectJumps,
    /// Convert the original program to a RVSDG and then to a CFG, outputting one SVG per function.
    RvsdgToCfg,
    /// Converts to an executable using brilift
    CompileBrilift,
    CompileBrilLLVM,
}

impl Display for RunType {
    fn fmt(&self, f: &mut Formatter<'_>) -> std::fmt::Result {
        write!(f, "{}", self.to_possible_value().unwrap().get_name())
    }
}

impl RunType {
    /// Returns true if the run type produces an IR
    /// that can be interpreted.
    pub fn produces_interpretable(&self) -> bool {
        match self {
            RunType::Parse => true,
            RunType::Optimize => true,
            RunType::RvsdgConversion => false,
            RunType::RvsdgRoundTrip => true,
            RunType::DagToRvsdg => false,
            RunType::OptimizedRvsdg => false,
            RunType::DagRoundTrip => true,
            RunType::ToCfg => true,
            RunType::CfgRoundTrip => true,
            RunType::OptimizeDirectJumps => true,
            RunType::RvsdgToCfg => true,
            RunType::DagConversion => true,
            RunType::DagOptimize => true,
            RunType::Egglog => true,
            RunType::CheckTreeIdentical => false,
            RunType::CompileBrilift => true,
            RunType::CompileBrilLLVM => true,
        }
    }
}

#[derive(Clone)]
pub struct ProgWithArguments {
    program: Program,
    name: String,
    args: Vec<String>,
}

#[derive(Clone)]
pub enum TestProgram {
    Prog(ProgWithArguments),
    BrilFile(PathBuf),
    RustFile(PathBuf),
}

impl TestProgram {
    pub fn read_program(self) -> ProgWithArguments {
        match self {
            TestProgram::Prog(prog) => prog,
            TestProgram::BrilFile(path) => {
                let program_read = std::fs::read_to_string(path.clone()).unwrap();
                let args = Optimizer::parse_bril_args(&program_read);
                let program = Optimizer::parse_bril(&program_read).unwrap();
                let name = path.file_stem().unwrap().to_str().unwrap().to_string();

                ProgWithArguments {
                    program,
                    name,
                    args,
                }
            }
            TestProgram::RustFile(path) => {
                let mut src = String::new();
                let mut file = std::fs::File::open(path.clone()).unwrap();

                file.read_to_string(&mut src).unwrap();
                let syntax = syn::parse_file(&src).unwrap();
                let name = path.display().to_string();
                let program = rs2bril::from_file_to_program(syntax, false, Some(name.clone()));

                ProgWithArguments {
                    program,
                    name,
                    args: vec![],
                }
            }
        }
    }
}

#[derive(Clone)]
pub struct Run {
    pub prog_with_args: ProgWithArguments,
    pub test_type: RunType,
    // Also interpret the resulting program
    pub interp: bool,
    pub profile_out: Option<PathBuf>,
    pub output_path: Option<String>,
    pub optimize_egglog: Option<bool>,
    pub optimize_brilift: Option<bool>,
}

/// an enum of IRs that can be interpreted
pub enum Interpretable {
    Bril(Program),
    TreeProgram(TreeProgram),
    Executable { executable: String },
}

/// Some sort of visualization of the result, with a name
/// and a file extension.
/// For CFGs, the name is the name of the function and the vizalization
/// is a SVG.
#[derive(Clone, Debug)]
pub struct Visualization {
    pub result: String,
    pub file_extension: String,
    pub name: String,
}

#[derive(Clone)]
pub struct RunOutput {
    pub visualizations: Vec<Visualization>,
    // if the result was interpreted, the stdout of interpreting it
    pub result_interpreted: Option<String>,
    pub original_interpreted: Option<String>,
}

impl Run {
    fn optimize_bril(program: &Program) -> Result<Program, EggCCError> {
        let rvsdg = Optimizer::program_to_rvsdg(program)?;
        let dag = rvsdg.to_dag_encoding();
        let with_context = dag.add_context();
        let optimized = dag_in_context::optimize(&with_context).map_err(EggCCError::EggLog)?;
        let rvsdg2 = dag_to_rvsdg(&optimized);
        let cfg = rvsdg2.to_cfg();
        let bril = cfg.to_bril();

        Ok(bril)
    }

    pub fn all_configurations_for(test: TestProgram) -> Vec<Run> {
        let prog = test.read_program();
        let mut res = vec![];
        for test_type in [
            RunType::RvsdgConversion,
            RunType::RvsdgRoundTrip,
            RunType::CfgRoundTrip,
            RunType::OptimizeDirectJumps,
            RunType::RvsdgToCfg,
            RunType::DagConversion,
            RunType::DagOptimize,
            RunType::DagRoundTrip,
            RunType::Optimize,
            RunType::CheckTreeIdentical,
            RunType::CompileBrilLLVM,
        ] {
            let default = Run {
                test_type,
                interp: false,
                prog_with_args: prog.clone(),
                profile_out: None,
                output_path: None,
                optimize_egglog: None,
                optimize_brilift: None,
            };
            res.push(default.clone());
            if test_type.produces_interpretable() {
                let interp = Run {
                    interp: true,
                    ..default
                };
                res.push(interp);
            }
        }

        for optimize_egglog in [true, false] {
            for optimize_brilift in [true, false] {
                for interp in [true, false] {
                    res.push(Run {
                        test_type: RunType::CompileBrilift,
                        interp,
                        prog_with_args: prog.clone(),
                        profile_out: None,
                        output_path: None,
                        optimize_egglog: Some(optimize_egglog),
                        optimize_brilift: Some(optimize_brilift),
                    });
                }
            }
        }

        res
    }

    // give a unique name for this run configuration
    pub fn name(&self) -> String {
        let mut name = format!("{}-{}", self.prog_with_args.name, self.test_type);
        if self.test_type == RunType::CompileBrilift {
            name += match (
                self.optimize_egglog.unwrap(),
                self.optimize_brilift.unwrap(),
            ) {
                (false, false) => "-opt_none",
                (true, false) => "-opt_egglog",
                (false, true) => "-opt_brilift",
                (true, true) => "-opt_both",
            };
        }
        if self.interp {
            name += "-interp";
        }
        name
    }

    pub fn run(&self) -> Result<RunOutput, EggCCError> {
        let original_interpreted = if self.interp {
            Some(Optimizer::interp_bril(
                &self.prog_with_args.program,
                self.prog_with_args.args.clone(),
                None,
            ))
        } else {
            None
        };

        let (visualizations, interpretable_out) = match self.test_type {
            RunType::Parse => (
                vec![],
                Some(Interpretable::Bril(self.prog_with_args.program.clone())),
            ),
            RunType::RvsdgConversion => {
                let rvsdg = Optimizer::program_to_rvsdg(&self.prog_with_args.program)?;
                let svg = rvsdg.to_svg();
                (
                    vec![Visualization {
                        result: svg,
                        file_extension: ".svg".to_string(),
                        name: "".to_string(),
                    }],
                    None,
                )
            }
            RunType::RvsdgRoundTrip => {
                let rvsdg = Optimizer::program_to_rvsdg(&self.prog_with_args.program)?;
                let cfg = rvsdg.to_cfg();
                let bril = cfg.to_bril();
                (
                    vec![Visualization {
                        result: bril.to_string(),
                        file_extension: ".bril".to_string(),
                        name: "".to_string(),
                    }],
                    Some(Interpretable::Bril(bril)),
                )
            }
            RunType::DagToRvsdg => {
                let rvsdg = Optimizer::program_to_rvsdg(&self.prog_with_args.program)?;
                let tree = rvsdg.to_dag_encoding();
                let rvsdg2 = dag_to_rvsdg(&tree);
                (
                    vec![Visualization {
                        result: rvsdg2.to_svg(),
                        file_extension: ".svg".to_string(),
                        name: "".to_string(),
                    }],
                    None,
                )
            }
            RunType::DagRoundTrip => {
                let rvsdg = Optimizer::program_to_rvsdg(&self.prog_with_args.program)?;
                let tree = rvsdg.to_dag_encoding();
                let rvsdg2 = dag_to_rvsdg(&tree);
                let cfg = rvsdg2.to_cfg();
                let bril = cfg.to_bril();
                (
                    vec![Visualization {
                        result: bril.to_string(),
                        file_extension: ".bril".to_string(),
                        name: "".to_string(),
                    }],
                    Some(Interpretable::Bril(bril)),
                )
            }
            RunType::CheckTreeIdentical => {
                let rvsdg = Optimizer::program_to_rvsdg(&self.prog_with_args.program)?;
                let tree = rvsdg.to_dag_encoding();
                let (term, termdag) = tree.to_egglog();
                let mut from_egglog = FromEgglog {
                    termdag,
                    conversion_cache: Default::default(),
                };
                let res_term = from_egglog.program_from_egglog(term);
                if tree != res_term {
                    panic!("Check failed: terms should be equal after conversion to and from egglog. Got:\n{}\nExpected:\n{}", res_term.pretty(), tree.pretty());
                }
                (vec![], None)
            }
            RunType::Optimize => {
                let bril = Run::optimize_bril(&self.prog_with_args.program)?;
                (
                    vec![Visualization {
                        result: bril.to_string(),
                        file_extension: ".bril".to_string(),
                        name: "".to_string(),
                    }],
                    Some(Interpretable::Bril(bril)),
                )
            }
            RunType::DagConversion => {
                let rvsdg = Optimizer::program_to_rvsdg(&self.prog_with_args.program)?;
                let tree = rvsdg.to_dag_encoding();
                (
                    vec![Visualization {
                        result: tree_to_svg(&tree),
                        file_extension: ".svg".to_string(),
                        name: "".to_string(),
                    }],
                    Some(Interpretable::TreeProgram(tree)),
                )
            }
            RunType::DagOptimize => {
                let rvsdg = Optimizer::program_to_rvsdg(&self.prog_with_args.program)?;
                let tree = rvsdg.to_dag_encoding();
                let optimized = dag_in_context::optimize(&tree).map_err(EggCCError::EggLog)?;
                (
                    vec![Visualization {
                        result: tree_to_svg(&tree),
                        file_extension: ".svg".to_string(),
                        name: "".to_string(),
                    }],
                    Some(Interpretable::TreeProgram(optimized)),
                )
            }
            RunType::OptimizedRvsdg => {
                let rvsdg = Optimizer::program_to_rvsdg(&self.prog_with_args.program)?;
                let tree = rvsdg.to_dag_encoding();
                let optimized = dag_in_context::optimize(&tree).map_err(EggCCError::EggLog)?;
                let rvsdg = dag_to_rvsdg(&optimized);
                (
                    vec![Visualization {
                        result: rvsdg.to_svg(),
                        file_extension: ".svg".to_string(),
                        name: "".to_string(),
                    }],
                    None,
                )
            }
            RunType::Egglog => {
                let rvsdg = Optimizer::program_to_rvsdg(&self.prog_with_args.program)?;
                let tree = rvsdg.to_dag_encoding();
                let egglog = build_program(&tree);
                (
                    vec![Visualization {
                        result: egglog,
                        file_extension: ".egg".to_string(),
                        name: "".to_string(),
                    }],
                    None,
                )
            }
            RunType::RvsdgToCfg => {
                let rvsdg = Optimizer::program_to_rvsdg(&self.prog_with_args.program)?;
                let cfg = rvsdg.to_cfg();
                (cfg.visualizations(), None)
            }
            RunType::ToCfg => {
                let cfg = Optimizer::program_to_cfg(&self.prog_with_args.program);
                (cfg.visualizations(), None)
            }
            RunType::CfgRoundTrip => {
                let cfg = Optimizer::program_to_cfg(&self.prog_with_args.program);
                let bril = cfg.to_bril();
                (
                    vec![Visualization {
                        result: bril.to_string(),
                        file_extension: ".bril".to_string(),
                        name: "".to_string(),
                    }],
                    Some(Interpretable::Bril(bril)),
                )
            }
            RunType::OptimizeDirectJumps => {
                let cfg = Optimizer::program_to_cfg(&self.prog_with_args.program);
                let optimized = cfg.optimize_jumps();
                let bril = optimized.to_bril();
                (
                    vec![Visualization {
                        result: bril.to_string(),
                        file_extension: ".bril".to_string(),
                        name: "".to_string(),
                    }],
                    Some(Interpretable::Bril(bril)),
                )
            }
<<<<<<< HEAD
            RunType::CompileBrilift => self.run_brilift(),
            RunType::CompileBrilLLVM => self.run_bril_llvm(),
=======
            RunType::CompileBrilift => {
                let interpretable = self.run_brilift()?;
                (vec![], interpretable)
            }
>>>>>>> 5e0c7703
        };

        let result_interpreted = if !self.interp {
            None
        } else {
            match interpretable_out {
                Some(program) if self.interp => {
                    assert!(self.test_type.produces_interpretable());
                    Some(Optimizer::interp(
                        &program,
                        self.prog_with_args.args.clone(),
                        self.profile_out.clone(),
                    ))
                }
                _ => None,
            }
        };

        Ok(RunOutput {
            visualizations,
            result_interpreted,
            original_interpreted,
        })
    }

    fn run_brilift(&self) -> Result<Option<Interpretable>, EggCCError> {
        let optimize_egglog = self
            .optimize_egglog
            .expect("optimize_egglog is a required flag when running RunMode::CompileBrilift");
        let optimize_brilift = self
            .optimize_brilift
            .expect("optimize_brilift is a required flag when running RunMode::CompileBrilift");
        let program = if optimize_egglog {
            Run::optimize_bril(&self.prog_with_args.program)?
        } else {
            self.prog_with_args.program.clone()
        };

        // Compile the input bril file
        // options are "none", "speed", and "speed_and_size"
        let opt_level = if optimize_brilift { "speed" } else { "none" };
        let object = self.name() + ".o";
        brilift::compile(&program, None, &object, opt_level, false);

        // Compile runtime C library
        // We use unique names so that tests can run in parallel
        let library_c = self.name() + "-library.c";
        let library_o = self.name() + "-library.o";
        std::fs::write(library_c.clone(), brilift::c_runtime()).unwrap();
        std::process::Command::new("cc")
            .arg(library_c.clone())
            .arg("-c") // create object file instead of executable
            .arg("-o")
            .arg(library_o.clone())
            .status()
            .unwrap();

        let executable = self.output_path.clone().unwrap_or_else(|| self.name());

        let _ = fs::write(
            executable.clone() + "-args",
            self.prog_with_args.args.join(" "),
        );

        std::process::Command::new("cc")
            .arg(object.clone())
            .arg(library_o.clone())
            .arg("-o")
            .arg(executable.clone())
            .status()
            .unwrap();

        std::process::Command::new("rm")
            .arg(object)
            .arg(library_o)
            .arg(library_c)
            .status()
            .unwrap();

        Ok(Some(Interpretable::Executable { executable }))
    }

    fn run_bril_llvm(&self) -> (Vec<Visualization>, Option<Interpretable>) {
        let program = if self.optimize_egglog {
            Optimizer::program_to_cfg(&self.prog_with_args.program).to_bril()
        } else {
            self.prog_with_args.program.clone()
        };

        let mut buf = Vec::new();
        serde_json::to_writer_pretty(&mut buf, &program).expect("failed to deserialize");

        let dir = tempdir().expect("couldn't create temp dir");

        let llvm_ir = run_cmd_line(
            "./bril-llvm/brilc",
            Vec::<String>::new(),
            String::from_utf8(buf).unwrap().as_str(),
        )
        .expect("unable to compile bril!");

        let file_path = dir.path().join("compile.ll");
        let mut file = File::create(file_path.clone()).expect("couldn't create temp file");
        file.write_all(llvm_ir.as_bytes())
            .expect("unable to write to temp file");

        let executable = self.output_path.clone().unwrap_or_else(|| self.name());

        std::process::Command::new("clang")
            .arg(file_path.clone())
            .arg("-o")
            .arg(executable.clone())
            .status()
            .unwrap();

        if self.in_test && !self.interp {
            std::process::Command::new("rm")
                .arg(executable.clone())
                .status()
                .unwrap();
        }

        (
            vec![],
            Some(Interpretable::Executable {
                executable,
                in_test: self.in_test,
            }),
        )
    }
}

pub(crate) struct FreshNameGen {
    next: usize,
}

impl FreshNameGen {
    pub(crate) fn new() -> Self {
        Self { next: 0 }
    }

    pub(crate) fn fresh(&mut self) -> String {
        let name = format!("v{}", self.next);
        self.next += 1;
        name
    }

    pub(crate) fn fresh_usize(&mut self) -> usize {
        let name = self.next;
        self.next += 1;
        name
    }
}<|MERGE_RESOLUTION|>--- conflicted
+++ resolved
@@ -9,13 +9,8 @@
 use graphviz_rust::exec;
 use graphviz_rust::printer::PrinterContext;
 use std::fmt::Debug;
-<<<<<<< HEAD
 use std::fs::File;
 use std::io::{Read, Write};
-=======
-use std::fs;
-use std::io::Read;
->>>>>>> 5e0c7703
 use std::{
     ffi::OsStr,
     fmt::{Display, Formatter},
@@ -592,15 +587,14 @@
                     Some(Interpretable::Bril(bril)),
                 )
             }
-<<<<<<< HEAD
-            RunType::CompileBrilift => self.run_brilift(),
-            RunType::CompileBrilLLVM => self.run_bril_llvm(),
-=======
             RunType::CompileBrilift => {
                 let interpretable = self.run_brilift()?;
                 (vec![], interpretable)
             }
->>>>>>> 5e0c7703
+            RunType::CompileBrilLLVM => {
+                let interpretable = self.run_bril_llvm()?;
+                (vec![], interpretable)
+            }
         };
 
         let result_interpreted = if !self.interp {
@@ -660,7 +654,7 @@
 
         let executable = self.output_path.clone().unwrap_or_else(|| self.name());
 
-        let _ = fs::write(
+        let _ = std::fs::write(
             executable.clone() + "-args",
             self.prog_with_args.args.join(" "),
         );
@@ -683,9 +677,15 @@
         Ok(Some(Interpretable::Executable { executable }))
     }
 
-    fn run_bril_llvm(&self) -> (Vec<Visualization>, Option<Interpretable>) {
-        let program = if self.optimize_egglog {
-            Optimizer::program_to_cfg(&self.prog_with_args.program).to_bril()
+    fn run_bril_llvm(&self) -> Result<Option<Interpretable>, EggCCError> {
+        let optimize_egglog = self
+            .optimize_egglog
+            .expect("optimize_egglog is a required flag when running RunMode::CompileBrilift");
+        let optimize_brilift = self
+            .optimize_brilift
+            .expect("optimize_brilift is a required flag when running RunMode::CompileBrilift");
+        let program = if optimize_egglog {
+            Run::optimize_bril(&self.prog_with_args.program)?
         } else {
             self.prog_with_args.program.clone()
         };
@@ -716,20 +716,8 @@
             .status()
             .unwrap();
 
-        if self.in_test && !self.interp {
-            std::process::Command::new("rm")
-                .arg(executable.clone())
-                .status()
-                .unwrap();
-        }
-
-        (
-            vec![],
-            Some(Interpretable::Executable {
-                executable,
-                in_test: self.in_test,
-            }),
-        )
+
+        Ok(Some(Interpretable::Executable{executable}))
     }
 }
 
