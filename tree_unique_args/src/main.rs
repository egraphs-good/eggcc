--- conflicted
+++ resolved
@@ -9,11 +9,8 @@
 pub(crate) mod deep_copy;
 pub(crate) mod function_inlining;
 pub(crate) mod ir;
-<<<<<<< HEAD
+pub(crate) mod is_valid;
 pub(crate) mod loop_unrolling;
-=======
-pub(crate) mod is_valid;
->>>>>>> 8e0d765f
 pub(crate) mod purity_analysis;
 pub(crate) mod simple;
 pub(crate) mod subst;
