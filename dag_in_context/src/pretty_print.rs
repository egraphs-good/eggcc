--- conflicted
+++ resolved
@@ -663,16 +663,11 @@
 
 impl UnaryOp {
     pub fn to_ast(&self) -> String {
-<<<<<<< HEAD
-        match self {
-            UnaryOp::Neg => "neg".into(),
-            UnaryOp::Not => "not".into(),
-=======
-        use schema::UnaryOp::{Abs, Not};
-        match self {
+        use schema::UnaryOp::{Abs, Not, Neg};
+        match self {
+            Neg => "neg".into(),
             Abs => "abs".into(),
             Not => "not".into(),
->>>>>>> 7ceb2b75
         }
     }
 }
