; Functions useful for writing tests and actions, but should not be matched on
(function Pair (Expr Expr) ListExpr)
(rewrite (Pair a b)
         (Cons a (Cons b (Nil)))
         :ruleset always-run)

(function list3 (Expr Expr Expr) ListExpr)
(rewrite (list3 a b c)
         (Cons a (Cons b (Cons c (Nil)))) :ruleset always-run)

(function list4 (Expr Expr Expr Expr) ListExpr)
(rewrite (list4 a b c d)
         (Cons a (Cons b (Cons c (Cons d (Nil))))) :ruleset always-run)

(function list5 (Expr Expr Expr Expr Expr) ListExpr)
(rewrite (list5 a b c d e)
         (Cons a (Cons b (Cons c (Cons d (Cons e (Nil)))))) :ruleset always-run)

<<<<<<< HEAD
(function IgnoreFirst (Expr Expr) Expr)
(rewrite (IgnoreFirst a b)
=======
(function IgnoreFirst (IdSort Expr Expr) Expr)
(rewrite (IgnoreFirst id a b)
>>>>>>> 2dc98fea
         (Get
             (All id (Sequential) (Cons a (Cons b (Nil))))
             1)
         :ruleset always-run)

(function NewLoop (IdSort Expr Expr) Expr :unextractable)
(rewrite (NewLoop id in out)
         (Loop id in (DeepCopyExpr out id))
         :ruleset always-run)

(function NewLet (IdSort Expr Expr) Expr)
(rewrite (NewLet id in out)
         (Let id in (DeepCopyExpr out id))
         :ruleset always-run)<|MERGE_RESOLUTION|>--- conflicted
+++ resolved
@@ -16,13 +16,8 @@
 (rewrite (list5 a b c d e)
          (Cons a (Cons b (Cons c (Cons d (Cons e (Nil)))))) :ruleset always-run)
 
-<<<<<<< HEAD
-(function IgnoreFirst (Expr Expr) Expr)
-(rewrite (IgnoreFirst a b)
-=======
 (function IgnoreFirst (IdSort Expr Expr) Expr)
 (rewrite (IgnoreFirst id a b)
->>>>>>> 2dc98fea
          (Get
              (All id (Sequential) (Cons a (Cons b (Nil))))
              1)
