--- conflicted
+++ resolved
@@ -3,21 +3,12 @@
 expression: visualization.result
 ---
 @main(v0: int, v1: int) {
-<<<<<<< HEAD
-.v2_:
-  v3_: int = const 1;
-  v4_: int = const 3;
-  v5_: int = add v0 v4_;
-  v6_: int = const 4;
-  v7_: int = add v1 v6_;
-=======
 .b2_:
   c3_: int = const 1;
   c4_: int = const 4;
   v5_: int = add c4_ v1;
   c6_: int = const 3;
   v7_: int = add c6_ v0;
->>>>>>> 34e1a858
   v8_: int = add v5_ v7_;
   v9_: int = add c3_ v8_;
   print v9_;
