--- conflicted
+++ resolved
@@ -159,12 +159,8 @@
 # gzip all JSON and svgs in the nightly dir
 if [ "$LOCAL" == "" ]; then
   gzip "$OUTPUT_DIR/data/profile.json"
-<<<<<<< HEAD
-fi
-
-OLDSCRIPT
-=======
   find "$OUTPUT_DIR" -name '*.svg' -exec gzip {} +
   find "$OUTPUT_DIR" -name '*.ll' -exec gzip {} +
 fi
->>>>>>> 1684349e
+
+OLDSCRIPT