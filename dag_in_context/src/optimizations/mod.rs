pub mod body_contains;
pub mod conditional_invariant_code_motion;
<<<<<<< HEAD
mod function_inlining;
=======
pub mod constant_fold;
pub mod function_inlining;
>>>>>>> db05eb1b
pub mod is_valid;
pub mod loop_invariant;
pub mod passthrough;
pub mod purity_analysis;
pub mod switch_rewrites;<|MERGE_RESOLUTION|>--- conflicted
+++ resolved
@@ -1,11 +1,6 @@
 pub mod body_contains;
 pub mod conditional_invariant_code_motion;
-<<<<<<< HEAD
-mod function_inlining;
-=======
-pub mod constant_fold;
 pub mod function_inlining;
->>>>>>> db05eb1b
 pub mod is_valid;
 pub mod loop_invariant;
 pub mod passthrough;
