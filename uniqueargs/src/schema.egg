(datatype Expr)

(sort EVecBase (Vec Expr))
(function EVec (EVecBase) Expr)

;; Every region gets a unique id
(datatype Id (id i64))
;; The id of the outermost region (used for tests)
(let global-id (id (i64-fresh!)))

;; Pure expressions
;; Leaf nodes need ids to be unique for the region they 
;; are in to avoid extracting something from another region
(function Num (Id i64) Expr)
(function Bool (Id bool) Expr)
(function badd (Expr Expr) Expr)
(function bsub (Expr Expr) Expr)
(function bmul (Expr Expr) Expr)
(function blt (Expr Expr) Expr)
(function band (Expr Expr) Expr)
(function bor (Expr Expr) Expr)

;; Non-pure expressions
;; Print takes a value, a print state, and returns a print state
(function PRINT (Expr Expr) Expr)

;; Regions
;; arguments are predicate (in loop), inputs (outside loop), and outputs (inside loop)
(function Loop (Id Expr Expr Expr) Expr)
;; arguments are predicate (outside switch), inputs: EVec, and outputs: EVecVec
(function Switch (Id Expr Expr Expr) Expr)
;; Name and a outputs: EVec
(function Func (Id String Expr) Expr)

;; Arguments
;; Take the id of the region it is in, and an index for which argument to return
(function Arg (Id i64) Expr)
<<<<<<< HEAD
;; Projects
;; Take a specific output of an Expr with multiple outputs
(function Project (Expr i64) Expr)

;; Rulesets
(ruleset analyses)
(ruleset repairs)
=======

;; Call
;; Name and arguments: Evec
(function Call (String Expr) Expr)
>>>>>>> 72cdc129
<|MERGE_RESOLUTION|>--- conflicted
+++ resolved
@@ -20,9 +20,18 @@
 (function band (Expr Expr) Expr)
 (function bor (Expr Expr) Expr)
 
+;; Arguments
+;; Take the id of the region it is in, and an index for which argument to return
+(function Arg (Id i64) Expr)
+;; Projects
+;; Take a specific output of an Expr with multiple outputs
+(function Project (Expr i64) Expr)
+
 ;; Non-pure expressions
 ;; Print takes a value, a print state, and returns a print state
 (function PRINT (Expr Expr) Expr)
+;; Call takes a function name, and arguments (as an EVec)
+(function Call (String Expr) Expr)
 
 ;; Regions
 ;; arguments are predicate (in loop), inputs (outside loop), and outputs (inside loop)
@@ -32,20 +41,6 @@
 ;; Name and a outputs: EVec
 (function Func (Id String Expr) Expr)
 
-;; Arguments
-;; Take the id of the region it is in, and an index for which argument to return
-(function Arg (Id i64) Expr)
-<<<<<<< HEAD
-;; Projects
-;; Take a specific output of an Expr with multiple outputs
-(function Project (Expr i64) Expr)
-
 ;; Rulesets
 (ruleset analyses)
-(ruleset repairs)
-=======
-
-;; Call
-;; Name and arguments: Evec
-(function Call (String Expr) Expr)
->>>>>>> 72cdc129
+(ruleset repairs)