---
source: tests/files.rs
expression: visualization.result
---
@main {
  v0: int = const 1;
<<<<<<< HEAD
  v2: int = const 2;
  v4: bool = lt v0 v2;
  br v4 .__22__ .__8__;
.__78__:
  v75: int = id v16;
  v76: int = id v17;
  jmp .__82__;
.__69__:
  v72: int = add v16 v18;
  v75: int = id v72;
  v76: int = id v17;
  jmp .__82__;
.__60__:
  v61: int = const 1;
  v62: bool = eq v19 v61;
  br v62 .__78__ .__69__;
.__54__:
  v16: int = id v39;
  v17: int = id v40;
  v18: int = id v41;
  v19: int = id v42;
  jmp .__60__;
.__44__:
  v47: int = add v29 v21;
  v51: int = const 1;
  v39: int = id v47;
  v40: int = id v23;
  v41: int = id v21;
  v42: int = id v51;
  jmp .__54__;
.__33__:
  v37: int = const 0;
  v39: int = id v29;
  v40: int = id v23;
  v41: int = id v21;
  v42: int = id v37;
  jmp .__54__;
.__22__:
  v21: int = const 2;
  v23: int = const 1;
  v25: bool = lt v21 v23;
  v29: int = const 3;
  br v25 .__44__ .__33__;
.__8__:
  v9: int = const 1;
  v12: int = const 2;
  v14: int = const 0;
  v16: int = id v9;
  v17: int = id v9;
  v18: int = id v12;
  v19: int = id v14;
  jmp .__60__;
.__82__:
=======
  jmp .__3__;
.__90__:
  jmp .__91__;
.__89__:
  v88: int = add v79 v80;
  jmp .__90__;
.__87__:
  jmp .__89__;
.__86__:
  jmp .__87__;
.__81__:
  v79: int = id v76;
  v80: int = id v22;
  jmp .__86__;
.__78__:
  jmp .__81__;
.__77__:
  v76: int = add v21 v23;
  jmp .__78__;
.__75__:
  jmp .__77__;
.__74__:
  jmp .__75__;
.__73__:
  jmp .__74__;
.__85__:
  v79: int = id v21;
  v80: int = id v22;
  jmp .__86__;
.__84__:
  jmp .__85__;
.__83__:
  jmp .__84__;
.__82__:
  jmp .__83__;
.__72__:
  br v67 .__82__ .__73__;
.__71__:
  jmp .__72__;
.__70__:
  jmp .__71__;
.__69__:
  jmp .__70__;
.__68__:
  v66: int = const 1;
  v67: bool = eq v24 v66;
  jmp .__69__;
.__65__:
  jmp .__68__;
.__25__:
  v21: int = id v15;
  v22: int = id v0;
  v23: int = id v2;
  v24: int = id v19;
  jmp .__65__;
.__20__:
  v19: int = const 0;
  jmp .__25__;
.__18__:
  jmp .__20__;
.__17__:
  jmp .__18__;
.__16__:
  v15: int = add v8 v0;
  jmp .__17__;
.__14__:
  jmp .__16__;
.__13__:
  jmp .__14__;
.__12__:
  jmp .__13__;
.__64__:
  v21: int = id v44;
  v22: int = id v45;
  v23: int = id v46;
  v24: int = id v47;
  jmp .__65__;
.__63__:
  jmp .__64__;
.__62__:
  jmp .__63__;
.__61__:
  jmp .__62__;
.__60__:
  jmp .__61__;
.__59__:
  jmp .__60__;
.__48__:
  v44: int = id v34;
  v45: int = id v0;
  v46: int = id v2;
  v47: int = id v42;
  jmp .__59__;
.__43__:
  v42: int = const 0;
  jmp .__48__;
.__41__:
  jmp .__43__;
.__40__:
  jmp .__41__;
.__39__:
  jmp .__40__;
.__38__:
  jmp .__39__;
.__58__:
  v44: int = id v52;
  v45: int = id v0;
  v46: int = id v2;
  v47: int = id v56;
  jmp .__59__;
.__57__:
  v56: int = const 1;
  jmp .__58__;
.__55__:
  jmp .__57__;
.__54__:
  jmp .__55__;
.__53__:
  v52: int = add v34 v2;
  jmp .__54__;
.__51__:
  jmp .__53__;
.__50__:
  jmp .__51__;
.__49__:
  jmp .__50__;
.__37__:
  br v28 .__49__ .__38__;
.__36__:
  jmp .__37__;
.__35__:
  v34: int = add v8 v2;
  jmp .__36__;
.__33__:
  jmp .__35__;
.__32__:
  jmp .__33__;
.__31__:
  jmp .__32__;
.__30__:
  jmp .__31__;
.__29__:
  v28: bool = lt v2 v0;
  jmp .__30__;
.__27__:
  jmp .__29__;
.__26__:
  jmp .__27__;
.__11__:
  br v4 .__26__ .__12__;
.__10__:
  jmp .__11__;
.__9__:
  v8: int = const 0;
  jmp .__10__;
.__7__:
  jmp .__9__;
.__6__:
  jmp .__7__;
.__5__:
  v4: bool = lt v0 v2;
  jmp .__6__;
.__3__:
  v2: int = const 2;
  jmp .__5__;
.__91__:
  print v88;
>>>>>>> 5988cd7f
}
<|MERGE_RESOLUTION|>--- conflicted
+++ resolved
@@ -4,227 +4,57 @@
 ---
 @main {
   v0: int = const 1;
-<<<<<<< HEAD
   v2: int = const 2;
   v4: bool = lt v0 v2;
-  br v4 .__22__ .__8__;
-.__78__:
-  v75: int = id v16;
-  v76: int = id v17;
-  jmp .__82__;
-.__69__:
-  v72: int = add v16 v18;
-  v75: int = id v72;
-  v76: int = id v17;
-  jmp .__82__;
-.__60__:
-  v61: int = const 1;
-  v62: bool = eq v19 v61;
-  br v62 .__78__ .__69__;
-.__54__:
-  v16: int = id v39;
-  v17: int = id v40;
-  v18: int = id v41;
-  v19: int = id v42;
-  jmp .__60__;
-.__44__:
-  v47: int = add v29 v21;
-  v51: int = const 1;
-  v39: int = id v47;
-  v40: int = id v23;
-  v41: int = id v21;
-  v42: int = id v51;
-  jmp .__54__;
-.__33__:
-  v37: int = const 0;
-  v39: int = id v29;
-  v40: int = id v23;
-  v41: int = id v21;
-  v42: int = id v37;
-  jmp .__54__;
-.__22__:
-  v21: int = const 2;
-  v23: int = const 1;
-  v25: bool = lt v21 v23;
-  v29: int = const 3;
-  br v25 .__44__ .__33__;
-.__8__:
-  v9: int = const 1;
-  v12: int = const 2;
-  v14: int = const 0;
-  v16: int = id v9;
-  v17: int = id v9;
-  v18: int = id v12;
-  v19: int = id v14;
-  jmp .__60__;
+  v8: int = const 0;
+  br v4 .__26__ .__12__;
 .__82__:
-=======
-  jmp .__3__;
-.__90__:
-  jmp .__91__;
-.__89__:
-  v88: int = add v79 v80;
-  jmp .__90__;
-.__87__:
-  jmp .__89__;
-.__86__:
-  jmp .__87__;
-.__81__:
+  v79: int = id v21;
+  v80: int = id v22;
+  jmp .__86__;
+.__73__:
+  v76: int = add v21 v23;
   v79: int = id v76;
   v80: int = id v22;
   jmp .__86__;
-.__78__:
-  jmp .__81__;
-.__77__:
-  v76: int = add v21 v23;
-  jmp .__78__;
-.__75__:
-  jmp .__77__;
-.__74__:
-  jmp .__75__;
-.__73__:
-  jmp .__74__;
-.__85__:
-  v79: int = id v21;
-  v80: int = id v22;
-  jmp .__86__;
-.__84__:
-  jmp .__85__;
-.__83__:
-  jmp .__84__;
-.__82__:
-  jmp .__83__;
-.__72__:
-  br v67 .__82__ .__73__;
-.__71__:
-  jmp .__72__;
-.__70__:
-  jmp .__71__;
-.__69__:
-  jmp .__70__;
-.__68__:
+.__65__:
   v66: int = const 1;
   v67: bool = eq v24 v66;
-  jmp .__69__;
-.__65__:
-  jmp .__68__;
-.__25__:
+  br v67 .__82__ .__73__;
+.__59__:
+  v21: int = id v44;
+  v22: int = id v45;
+  v23: int = id v46;
+  v24: int = id v47;
+  jmp .__65__;
+.__49__:
+  v52: int = add v34 v2;
+  v56: int = const 1;
+  v44: int = id v52;
+  v45: int = id v0;
+  v46: int = id v2;
+  v47: int = id v56;
+  jmp .__59__;
+.__38__:
+  v42: int = const 0;
+  v44: int = id v34;
+  v45: int = id v0;
+  v46: int = id v2;
+  v47: int = id v42;
+  jmp .__59__;
+.__26__:
+  v28: bool = lt v2 v0;
+  v34: int = add v8 v2;
+  br v28 .__49__ .__38__;
+.__12__:
+  v15: int = add v8 v0;
+  v19: int = const 0;
   v21: int = id v15;
   v22: int = id v0;
   v23: int = id v2;
   v24: int = id v19;
   jmp .__65__;
-.__20__:
-  v19: int = const 0;
-  jmp .__25__;
-.__18__:
-  jmp .__20__;
-.__17__:
-  jmp .__18__;
-.__16__:
-  v15: int = add v8 v0;
-  jmp .__17__;
-.__14__:
-  jmp .__16__;
-.__13__:
-  jmp .__14__;
-.__12__:
-  jmp .__13__;
-.__64__:
-  v21: int = id v44;
-  v22: int = id v45;
-  v23: int = id v46;
-  v24: int = id v47;
-  jmp .__65__;
-.__63__:
-  jmp .__64__;
-.__62__:
-  jmp .__63__;
-.__61__:
-  jmp .__62__;
-.__60__:
-  jmp .__61__;
-.__59__:
-  jmp .__60__;
-.__48__:
-  v44: int = id v34;
-  v45: int = id v0;
-  v46: int = id v2;
-  v47: int = id v42;
-  jmp .__59__;
-.__43__:
-  v42: int = const 0;
-  jmp .__48__;
-.__41__:
-  jmp .__43__;
-.__40__:
-  jmp .__41__;
-.__39__:
-  jmp .__40__;
-.__38__:
-  jmp .__39__;
-.__58__:
-  v44: int = id v52;
-  v45: int = id v0;
-  v46: int = id v2;
-  v47: int = id v56;
-  jmp .__59__;
-.__57__:
-  v56: int = const 1;
-  jmp .__58__;
-.__55__:
-  jmp .__57__;
-.__54__:
-  jmp .__55__;
-.__53__:
-  v52: int = add v34 v2;
-  jmp .__54__;
-.__51__:
-  jmp .__53__;
-.__50__:
-  jmp .__51__;
-.__49__:
-  jmp .__50__;
-.__37__:
-  br v28 .__49__ .__38__;
-.__36__:
-  jmp .__37__;
-.__35__:
-  v34: int = add v8 v2;
-  jmp .__36__;
-.__33__:
-  jmp .__35__;
-.__32__:
-  jmp .__33__;
-.__31__:
-  jmp .__32__;
-.__30__:
-  jmp .__31__;
-.__29__:
-  v28: bool = lt v2 v0;
-  jmp .__30__;
-.__27__:
-  jmp .__29__;
-.__26__:
-  jmp .__27__;
-.__11__:
-  br v4 .__26__ .__12__;
-.__10__:
-  jmp .__11__;
-.__9__:
-  v8: int = const 0;
-  jmp .__10__;
-.__7__:
-  jmp .__9__;
-.__6__:
-  jmp .__7__;
-.__5__:
-  v4: bool = lt v0 v2;
-  jmp .__6__;
-.__3__:
-  v2: int = const 2;
-  jmp .__5__;
-.__91__:
+.__86__:
+  v88: int = add v79 v80;
   print v88;
->>>>>>> 5988cd7f
 }
