--- conflicted
+++ resolved
@@ -12,11 +12,8 @@
 pub(crate) mod purity_analysis;
 pub(crate) mod subst;
 pub(crate) mod switch_rewrites;
-<<<<<<< HEAD
 pub(crate) mod simple;
-=======
 pub(crate) mod util;
->>>>>>> 91023196
 
 pub type Result = std::result::Result<(), egglog::Error>;
 
@@ -40,11 +37,8 @@
             // optimizations
             include_str!("simple.egg"),
             include_str!("function_inlining.egg"),
-<<<<<<< HEAD
             include_str!("switch_rewrites.egg"),
-=======
             &conditional_invariant_code_motion::rules().join("\n"),
->>>>>>> 91023196
         ]
         .join("\n"),
         include_str!("schedule.egg"),
