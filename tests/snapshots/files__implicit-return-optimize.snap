--- conflicted
+++ resolved
@@ -1,7 +1,6 @@
 ---
 source: tests/files.rs
 expression: visualization.result
-snapshot_kind: text
 ---
 # ARGS: 
 @pow(v0: int, v1: int) {
@@ -57,34 +56,6 @@
   v6_: int = id c1_;
   v7_: int = id c3_;
 .b8_:
-<<<<<<< HEAD
-  c9_: int = const 1;
-  v10_: int = sub v7_ c9_;
-  v11_: bool = lt v5_ v10_;
-  v12_: int = id v4_;
-  v13_: int = id v5_;
-  v14_: int = id v6_;
-  v15_: int = id v7_;
-  br v11_ .b16_ .b17_;
-.b16_:
-  v18_: int = mul v4_ v6_;
-  c19_: int = const 1;
-  v20_: int = add c19_ v5_;
-  v12_: int = id v18_;
-  v13_: int = id v20_;
-  v14_: int = id v6_;
-  v15_: int = id v7_;
-  v4_: int = id v12_;
-  v5_: int = id v13_;
-  v6_: int = id v14_;
-  v7_: int = id v15_;
-  jmp .b8_;
-.b17_:
-  v4_: int = id v12_;
-  v5_: int = id v13_;
-  v6_: int = id v14_;
-  v7_: int = id v15_;
-=======
   v9_: int = mul v4_ v6_;
   c10_: int = const 1;
   v11_: int = add c10_ v5_;
@@ -96,7 +67,6 @@
   v7_: int = id v7_;
   br v13_ .b8_ .b14_;
 .b14_:
->>>>>>> 76e7be57
   print v4_;
   ret;
 }