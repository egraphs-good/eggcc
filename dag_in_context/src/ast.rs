use crate::{
    interpreter::Value,
    schema::{
        Assumption, BaseType, BinaryOp, Constant, Expr, RcExpr, TernaryOp, TreeProgram, Type,
        UnaryOp,
    },
};

pub fn base(t: BaseType) -> Type {
    Type::Base(t)
}

pub fn intt() -> BaseType {
    BaseType::IntT
}

pub fn floatt() -> BaseType {
    BaseType::FloatT
}

pub fn boolt() -> BaseType {
    BaseType::BoolT
}

pub fn emptyt() -> Type {
    Type::TupleT(vec![])
}

pub fn statet() -> BaseType {
    BaseType::StateT
}

pub fn sym(s: impl Into<String>, ty: Type) -> RcExpr {
    RcExpr::new(Expr::Symbolic(s.into(), Some(ty)))
}

pub fn tuplet_vec(types: Vec<BaseType>) -> Type {
    Type::TupleT(types)
}

pub fn tuplev_vec(types: Vec<Value>) -> Value {
    Value::Tuple(types)
}

pub fn pointert(t: BaseType) -> BaseType {
    BaseType::PointerT(Box::new(t))
}

pub fn intv(i: i64) -> Value {
    Value::Const(Constant::Int(i))
}

pub fn falsev() -> Value {
    Value::Const(Constant::Bool(false))
}

pub fn truev() -> Value {
    Value::Const(Constant::Bool(true))
}

pub fn statev() -> Value {
    Value::StateV
}

pub fn val_bool(i: bool) -> Value {
    Value::Const(Constant::Bool(i))
}

pub fn emptyv() -> Value {
    Value::Tuple(vec![])
}

/// Construct a tuple type from the child types
/// e.g. `tuple!(intt(), boolt())` becomes `Type::TupleT(vec![BaseType::IntT, BaseType::BoolT])`
#[macro_export]
macro_rules! tuplet {
    ($($x:expr),* $(,)?) => ($crate::ast::tuplet_vec(vec![$($x),*]))
}
use ordered_float::OrderedFloat;
pub use tuplet;

/// Construct a tuple value from the child values
#[macro_export]
macro_rules! tuplev {
    ($($x:expr),* $(,)?) => ($crate::ast::tuplev_vec(vec![$($x),*]))
}
pub use tuplev;

<<<<<<< HEAD
pub fn neg(l: RcExpr) -> RcExpr {
    RcExpr::new(Expr::Uop(UnaryOp::Neg, l))
}

pub fn bitand(l: RcExpr, r: RcExpr) -> RcExpr {
    RcExpr::new(Expr::Bop(BinaryOp::Bitand, l, r))
=======
pub fn abs(l: RcExpr) -> RcExpr {
    RcExpr::new(Expr::Uop(UnaryOp::Abs, l))
>>>>>>> 7ceb2b75
}

pub fn add(l: RcExpr, r: RcExpr) -> RcExpr {
    RcExpr::new(Expr::Bop(BinaryOp::Add, l, r))
}

pub fn sub(l: RcExpr, r: RcExpr) -> RcExpr {
    RcExpr::new(Expr::Bop(BinaryOp::Sub, l, r))
}

pub fn mul(l: RcExpr, r: RcExpr) -> RcExpr {
    RcExpr::new(Expr::Bop(BinaryOp::Mul, l, r))
}

pub fn div(l: RcExpr, r: RcExpr) -> RcExpr {
    RcExpr::new(Expr::Bop(BinaryOp::Div, l, r))
}

pub fn smax(l: RcExpr, r: RcExpr) -> RcExpr {
    RcExpr::new(Expr::Bop(BinaryOp::Smax, l, r))
}

pub fn smin(l: RcExpr, r: RcExpr) -> RcExpr {
    RcExpr::new(Expr::Bop(BinaryOp::Smin, l, r))
}

pub fn shl(l: RcExpr, r: RcExpr) -> RcExpr {
    RcExpr::new(Expr::Bop(BinaryOp::Shl, l, r))
}

pub fn shr(l: RcExpr, r: RcExpr) -> RcExpr {
    RcExpr::new(Expr::Bop(BinaryOp::Shr, l, r))
}

pub fn fadd(l: RcExpr, r: RcExpr) -> RcExpr {
    RcExpr::new(Expr::Bop(BinaryOp::FAdd, l, r))
}

pub fn fsub(l: RcExpr, r: RcExpr) -> RcExpr {
    RcExpr::new(Expr::Bop(BinaryOp::FSub, l, r))
}

pub fn fmul(l: RcExpr, r: RcExpr) -> RcExpr {
    RcExpr::new(Expr::Bop(BinaryOp::FMul, l, r))
}

pub fn fdiv(l: RcExpr, r: RcExpr) -> RcExpr {
    RcExpr::new(Expr::Bop(BinaryOp::FDiv, l, r))
}

pub fn fmax(l: RcExpr, r: RcExpr) -> RcExpr {
    RcExpr::new(Expr::Bop(BinaryOp::Fmax, l, r))
}

pub fn fmin(l: RcExpr, r: RcExpr) -> RcExpr {
    RcExpr::new(Expr::Bop(BinaryOp::Fmin, l, r))
}

pub fn less_than(l: RcExpr, r: RcExpr) -> RcExpr {
    RcExpr::new(Expr::Bop(BinaryOp::LessThan, l, r))
}

pub fn less_eq(l: RcExpr, r: RcExpr) -> RcExpr {
    RcExpr::new(Expr::Bop(BinaryOp::LessEq, l, r))
}

pub fn greater_eq(l: RcExpr, r: RcExpr) -> RcExpr {
    RcExpr::new(Expr::Bop(BinaryOp::GreaterEq, l, r))
}

pub fn greater_than(l: RcExpr, r: RcExpr) -> RcExpr {
    RcExpr::new(Expr::Bop(BinaryOp::GreaterThan, l, r))
}

pub fn eq(l: RcExpr, r: RcExpr) -> RcExpr {
    RcExpr::new(Expr::Bop(BinaryOp::Eq, l, r))
}

pub fn fless_than(l: RcExpr, r: RcExpr) -> RcExpr {
    RcExpr::new(Expr::Bop(BinaryOp::FLessThan, l, r))
}

pub fn fless_eq(l: RcExpr, r: RcExpr) -> RcExpr {
    RcExpr::new(Expr::Bop(BinaryOp::FLessEq, l, r))
}

pub fn fgreater_eq(l: RcExpr, r: RcExpr) -> RcExpr {
    RcExpr::new(Expr::Bop(BinaryOp::FGreaterEq, l, r))
}

pub fn fgreater_than(l: RcExpr, r: RcExpr) -> RcExpr {
    RcExpr::new(Expr::Bop(BinaryOp::FGreaterThan, l, r))
}

pub fn feq(l: RcExpr, r: RcExpr) -> RcExpr {
    RcExpr::new(Expr::Bop(BinaryOp::FEq, l, r))
}

pub fn and(l: RcExpr, r: RcExpr) -> RcExpr {
    RcExpr::new(Expr::Bop(BinaryOp::And, l, r))
}

pub fn or(l: RcExpr, r: RcExpr) -> RcExpr {
    RcExpr::new(Expr::Bop(BinaryOp::Or, l, r))
}

pub fn not(e: RcExpr) -> RcExpr {
    RcExpr::new(Expr::Uop(UnaryOp::Not, e))
}

pub fn alloc(id: i64, amount: RcExpr, state: RcExpr, pointer_ty: BaseType) -> RcExpr {
    RcExpr::new(Expr::Alloc(id, amount, state, pointer_ty))
}

pub fn free(ptr: RcExpr, state: RcExpr) -> RcExpr {
    RcExpr::new(Expr::Bop(BinaryOp::Free, ptr, state))
}

pub fn twrite(addr: RcExpr, val: RcExpr, state: RcExpr) -> RcExpr {
    RcExpr::new(Expr::Top(TernaryOp::Write, addr, val, state))
}

pub fn select(cond: RcExpr, thn: RcExpr, els: RcExpr) -> RcExpr {
    RcExpr::new(Expr::Top(TernaryOp::Select, cond, thn, els))
}

pub fn tprint(e: RcExpr, state: RcExpr) -> RcExpr {
    RcExpr::new(Expr::Bop(BinaryOp::Print, e, state))
}

pub fn get(e: RcExpr, i: usize) -> RcExpr {
    RcExpr::new(Expr::Get(e, i))
}

pub fn first(e: RcExpr) -> RcExpr {
    get(e, 0)
}

pub fn second(e: RcExpr) -> RcExpr {
    get(e, 1)
}
pub fn write(ptr: RcExpr, val: RcExpr, state: RcExpr) -> RcExpr {
    RcExpr::new(Expr::Top(TernaryOp::Write, ptr, val, state))
}

pub fn load(e: RcExpr, state: RcExpr) -> RcExpr {
    RcExpr::new(Expr::Bop(BinaryOp::Load, e, state))
}

pub fn ptradd(ptr: RcExpr, i: RcExpr) -> RcExpr {
    RcExpr::new(Expr::Bop(BinaryOp::PtrAdd, ptr, i))
}

pub fn call(s: &str, e: RcExpr) -> RcExpr {
    RcExpr::new(Expr::Call(s.to_string(), e))
}
/// a macro that wraps the children in
/// a vec for program. Also ensures the program has correct argument types.
/// e.g. `program!(main, f1, f2, f3)` becomes `TreeProgram { entry: main, functions: vec![f1, f2, f3] }`
#[macro_export]
macro_rules! program {
    ($main:expr, $($x:expr),* $(,)?) => ($crate::ast::program_vec($main, vec![$($x),*]))
}
pub use program;

/// Ensures the program has correct argument types
/// by calling `with_arg_types`.
pub fn program_vec(entry: RcExpr, functions: Vec<RcExpr>) -> TreeProgram {
    TreeProgram { entry, functions }.with_arg_types()
}

/// Create a switch given a predicate and a list of cases
/// e.g. `switch!(cond; case1, case2, case3)` becomes `switch_vec(cond, vec![case1, case2, case3])`
#[macro_export]
macro_rules! switch {
    ($arg:expr, $input:expr; $($x:expr),* $(,)?) => ($crate::ast::switch_vec($arg, $input, vec![$($x),*]))
}
pub use switch;

pub fn switch_vec(cond: RcExpr, input: RcExpr, cases: Vec<RcExpr>) -> RcExpr {
    RcExpr::new(Expr::Switch(cond, input, cases))
}

pub fn empty() -> RcExpr {
    RcExpr::new(Expr::Empty(Type::Unknown, Assumption::dummy()))
}

pub fn single(e: RcExpr) -> RcExpr {
    RcExpr::new(Expr::Single(e))
}

pub fn cons(l: RcExpr, r: RcExpr) -> RcExpr {
    RcExpr::new(Expr::Concat(single(l), r))
}

pub fn push(l: RcExpr, r: RcExpr) -> RcExpr {
    RcExpr::new(Expr::Concat(r, single(l)))
}

pub fn concat(tuple: RcExpr, tuple2: RcExpr) -> RcExpr {
    RcExpr::new(Expr::Concat(tuple, tuple2))
}

/// Create a tuple of elements.
/// e.g. `parallel!(e1, e2, e3)` becomes `Concat(Single(e1), Concat(Single(e2), Single(e3)))`
#[macro_export]
macro_rules! parallel {
    ($($x:expr),* $(,)?) => ($crate::ast::parallel_vec(vec![$($x),*]))
}
pub use parallel;

pub fn parallel_vec<I: IntoIterator<Item = RcExpr>>(es: I) -> RcExpr
where
    <I as IntoIterator>::IntoIter: DoubleEndedIterator,
{
    let mut iter = es.into_iter().rev();
    if let Some(e) = iter.next() {
        iter.fold(single(e), |acc, x| cons(x, acc))
    } else {
        empty()
    }
}

/// A helper for ensuring the list of expressions is non-empty.
/// This prevents missing adding context to a leaf node (e.g. empty).
pub fn parallel_vec_nonempty<I: IntoIterator<Item = RcExpr>>(es: I) -> RcExpr
where
    <I as IntoIterator>::IntoIter: DoubleEndedIterator,
{
    let es_vec = es.into_iter().collect::<Vec<_>>();
    if es_vec.is_empty() {
        panic!("Expected non-empty list of expressions in parallel_vec_nonempty");
    } else {
        parallel_vec(es_vec)
    }
}

pub fn arg_ty_ctx(ty: Type, ctx: Assumption) -> RcExpr {
    RcExpr::new(Expr::Arg(ty, ctx))
}

pub fn arg_ty(ty: Type) -> RcExpr {
    RcExpr::new(Expr::Arg(ty, Assumption::dummy()))
}

/// Returns an argument with an unknown type.
/// Use `with_arg_types` to fill in the correct type.
pub fn arg() -> RcExpr {
    RcExpr::new(Expr::Arg(Type::Unknown, Assumption::dummy()))
}

/// An argument with an integer type.
pub fn iarg() -> RcExpr {
    RcExpr::new(Expr::Arg(base(intt()), Assumption::dummy()))
}

pub fn barg() -> RcExpr {
    RcExpr::new(Expr::Arg(base(boolt()), Assumption::dummy()))
}

pub fn getat(index: usize) -> RcExpr {
    get(arg(), index)
}

pub fn tif(cond: RcExpr, input: RcExpr, then_case: RcExpr, else_case: RcExpr) -> RcExpr {
    RcExpr::new(Expr::If(cond, input, then_case, else_case))
}

pub fn dowhile(inputs: RcExpr, pred_and_body: RcExpr) -> RcExpr {
    RcExpr::new(Expr::DoWhile(inputs, pred_and_body))
}

pub fn function(name: &str, arg_ty: Type, ret_ty: Type, body: RcExpr) -> RcExpr {
    RcExpr::new(Expr::Function(name.to_string(), arg_ty, ret_ty, body))
}

pub fn ttrue() -> RcExpr {
    RcExpr::new(Expr::Const(
        crate::schema::Constant::Bool(true),
        Type::Unknown,
        Assumption::dummy(),
    ))
}

pub fn ttrue_ty(ty: Type) -> RcExpr {
    RcExpr::new(Expr::Const(
        crate::schema::Constant::Bool(true),
        ty,
        Assumption::dummy(),
    ))
}

pub fn tfalse() -> RcExpr {
    RcExpr::new(Expr::Const(
        crate::schema::Constant::Bool(false),
        Type::Unknown,
        Assumption::dummy(),
    ))
}

pub fn tfalse_ty(ty: Type) -> RcExpr {
    RcExpr::new(Expr::Const(
        crate::schema::Constant::Bool(false),
        ty,
        Assumption::dummy(),
    ))
}

pub fn int(i: i64) -> RcExpr {
    RcExpr::new(Expr::Const(
        crate::schema::Constant::Int(i),
        Type::Unknown,
        Assumption::dummy(),
    ))
}
pub fn float(i: f64) -> RcExpr {
    RcExpr::new(Expr::Const(
        crate::schema::Constant::Float(OrderedFloat::from(i)),
        Type::Unknown,
        Assumption::dummy(),
    ))
}

pub fn int_ty(i: i64, ty: Type) -> RcExpr {
    RcExpr::new(Expr::Const(
        crate::schema::Constant::Int(i),
        ty,
        Assumption::dummy(),
    ))
}

pub fn inloop(input: RcExpr, pred_output: RcExpr) -> Assumption {
    Assumption::InLoop(input, pred_output)
}

pub fn inif(is_then: bool, pred: RcExpr, input: RcExpr) -> Assumption {
    Assumption::InIf(is_then, pred, input)
}

pub fn inswitch(branch: i64, pred: RcExpr, input: RcExpr) -> Assumption {
    Assumption::InSwitch(branch, pred, input)
}

pub fn infunc(str: impl Into<String>) -> Assumption {
    Assumption::InFunc(str.into())
}

pub fn wildcardctx(str: String) -> Assumption {
    Assumption::WildCard(str)
}<|MERGE_RESOLUTION|>--- conflicted
+++ resolved
@@ -86,17 +86,16 @@
 }
 pub use tuplev;
 
-<<<<<<< HEAD
 pub fn neg(l: RcExpr) -> RcExpr {
     RcExpr::new(Expr::Uop(UnaryOp::Neg, l))
 }
 
 pub fn bitand(l: RcExpr, r: RcExpr) -> RcExpr {
     RcExpr::new(Expr::Bop(BinaryOp::Bitand, l, r))
-=======
+}
+
 pub fn abs(l: RcExpr) -> RcExpr {
     RcExpr::new(Expr::Uop(UnaryOp::Abs, l))
->>>>>>> 7ceb2b75
 }
 
 pub fn add(l: RcExpr, r: RcExpr) -> RcExpr {
