;; Loop Invariant

;; bool: whether the term in the Expr is an invariant.
<<<<<<< HEAD
;;                    loop  expr-in-loop
(function is-inv-Expr (Expr Expr) bool :unextractable :merge (or old new))
(function is-inv-ListExpr (Expr ListExpr) bool :unextractable :merge (or old new))
=======
(function is-inv-Expr (IdSort Expr) bool :unextractable :merge (or old new))
(function is-inv-ListExpr (IdSort ListExpr) bool :unextractable :merge (or old new))
>>>>>>> d90c3376

(relation arg-inv (IdSort i64))

;; in default, when there is a find, set is-inv to false
(rule ((BodyContainsExpr loop_id term) (Loop loop_id in pred_out)) ((set (is-inv-Expr loop_id term) false)) :ruleset always-run)
(rule ((BodyContainsListExpr loop_id term) (Loop loop_id in pred_out)) ((set (is-inv-ListExpr loop_id term) false)) :ruleset always-run)

;; I assume input is tuple here
(rule ((= loop (Loop id inputs outputs))
       (= (Get (Arg id) i) (get-loop-outputs-ith id i)))
    ((arg-inv id i)) :ruleset always-run)

(relation is-inv-ListExpr-helper (IdSort ListExpr i64))
(rule ((BodyContainsListExpr loop_id list) (Loop loop_id in out)) ((is-inv-ListExpr-helper loop_id list 0)) :ruleset always-run)

(rule ((is-inv-ListExpr-helper loop_id list i)
       (= true (is-inv-Expr loop_id expr))
       (= expr (ListExpr-ith list i)))
    ((is-inv-ListExpr-helper loop_id list (+ i 1))) :ruleset always-run)

(rule ((is-inv-ListExpr-helper loop_id list i)
       (= i (ListExpr-length list)))
<<<<<<< HEAD
    ((set (is-inv-ListExpr loop list) true)) :ruleset always-run)

(ruleset boundary-analysis)
;; An Expr is on boundary when it is invariant and its parent is not
;                       loop invariant-expr
(relation boundary-Expr (Expr Expr))

;; boundary for ListExpr's children
(rule ((= true (is-inv-Expr loop expr))
       (= false (is-inv-ListExpr loop list))
       (= expr (ListExpr-ith list i)))
      ((boundary-Expr loop expr)) :ruleset boundary-analysis)

;; if a output branch is invariant, it's also boundary-Expr
(rule ((= true (is-inv-Expr loop expr))
       (= expr (get-loop-outputs-ith loop i))) 
      ((boundary-Expr loop expr)) :ruleset boundary-analysis)

;; a ListExpr could be on invariant boundary if it occur in switch
;; we don't hoist this ListExpr but hoist all Expr in list.
;; maybe no, it's unsound
; (rule ((= true (is-inv-ListExpr loop list))
;        (= false (is-inv-Expr loop (Switch pred list)))
;        (= subexpr (ListExpr-ith list i)))
;        ((boundary-Expr loop subexpr)))

(ruleset loop-inv-motion)

;; In milestone, a hoist-count is set to track how many time a loop is hoisted
;; It was used to prevent generating too many loops and program never finish
;; I don't know if this problem still exist in tree unique arg
;; this rule is toooo long...
(rule ((boundary-Expr loop inv)
       (> (Expr-size inv) 1)
       (ExprIsValid loop)
       (= loop (Loop id inputs pred_out))
       (= inputs (All ord1 inputs_list))
       (= len (ListExpr-length inputs_list))
       (= pred_out (All ord2 pred_out_list))
       (= pred (get-loop-pred loop))
       (= (All ord3 outputs_list) (get-loop-output loop)))
      ((let new_let_id (Id (i64-fresh!)))
       (let new_loop_id (Id (i64-fresh!)))
       ;; change all id in invariant to new let's id
       (let hoisted (DeepCopyExpr inv new_let_id))
       (let hoisted_in_new_loop (DeepCopyExpr inv new_loop_id))
       ;; create a list of [(Get (Arg new_let_id) 0) ... hoisted_term]
       (let new_input_list (Append (get-arg-list new_let_id len) hoisted))
       ;; it have to be sequential because the hoisted term depend on old_inputs
       ;; which is linked by new Let
       (let new_inputs (Let new_let_id inputs (All (Sequential) new_input_list)))
       ;; append (Get (Arg id) len+1) to end of output
       (let new_input_branch (Get (Arg new_loop_id) (+ len 1)))
       (let new_outputs_list (Append outputs_list new_input_branch))
       (let new_pred_out (All ord2 (Pair pred (All ord3 new_outputs_list))))
       (let new_loop (NewLoop new_loop_id new_inputs new_pred_out))
       ;; now the invariant in loop can be union with the hoisted part outside of loop
       (union hoisted_in_new_loop new_input_branch)
       ;; and two loop can be unioned.
       (union loop new_loop))
       :ruleset loop-inv-motion)
=======
    ((set (is-inv-ListExpr loop_id list) true)) :ruleset always-run)
>>>>>>> d90c3376
<|MERGE_RESOLUTION|>--- conflicted
+++ resolved
@@ -1,14 +1,8 @@
 ;; Loop Invariant
 
 ;; bool: whether the term in the Expr is an invariant.
-<<<<<<< HEAD
-;;                    loop  expr-in-loop
-(function is-inv-Expr (Expr Expr) bool :unextractable :merge (or old new))
-(function is-inv-ListExpr (Expr ListExpr) bool :unextractable :merge (or old new))
-=======
 (function is-inv-Expr (IdSort Expr) bool :unextractable :merge (or old new))
 (function is-inv-ListExpr (IdSort ListExpr) bool :unextractable :merge (or old new))
->>>>>>> d90c3376
 
 (relation arg-inv (IdSort i64))
 
@@ -31,24 +25,23 @@
 
 (rule ((is-inv-ListExpr-helper loop_id list i)
        (= i (ListExpr-length list)))
-<<<<<<< HEAD
-    ((set (is-inv-ListExpr loop list) true)) :ruleset always-run)
+    ((set (is-inv-ListExpr loop_id list) true)) :ruleset always-run)
 
 (ruleset boundary-analysis)
 ;; An Expr is on boundary when it is invariant and its parent is not
 ;                       loop invariant-expr
-(relation boundary-Expr (Expr Expr))
+(relation boundary-Expr (IdSort Expr))
 
 ;; boundary for ListExpr's children
-(rule ((= true (is-inv-Expr loop expr))
-       (= false (is-inv-ListExpr loop list))
+(rule ((= true (is-inv-Expr loop_id expr))
+       (= false (is-inv-ListExpr loop_id list))
        (= expr (ListExpr-ith list i)))
-      ((boundary-Expr loop expr)) :ruleset boundary-analysis)
+      ((boundary-Expr loop_id expr)) :ruleset boundary-analysis)
 
 ;; if a output branch is invariant, it's also boundary-Expr
-(rule ((= true (is-inv-Expr loop expr))
-       (= expr (get-loop-outputs-ith loop i))) 
-      ((boundary-Expr loop expr)) :ruleset boundary-analysis)
+(rule ((= true (is-inv-Expr loop_id expr))
+       (= expr (get-loop-outputs-ith loop_id i))) 
+      ((boundary-Expr loop_id expr)) :ruleset boundary-analysis)
 
 ;; a ListExpr could be on invariant boundary if it occur in switch
 ;; we don't hoist this ListExpr but hoist all Expr in list.
@@ -62,17 +55,17 @@
 
 ;; In milestone, a hoist-count is set to track how many time a loop is hoisted
 ;; It was used to prevent generating too many loops and program never finish
-;; I don't know if this problem still exist in tree unique arg
+;; I don't know if this problem still exists in tree unique arg
 ;; this rule is toooo long...
-(rule ((boundary-Expr loop inv)
+(rule ((boundary-Expr loop_id inv)
        (> (Expr-size inv) 1)
        (ExprIsValid loop)
-       (= loop (Loop id inputs pred_out))
-       (= inputs (All ord1 inputs_list))
+       (= loop (Loop loop_id inputs pred_out))
+       (= inputs (All id1 ord1 inputs_list))
        (= len (ListExpr-length inputs_list))
-       (= pred_out (All ord2 pred_out_list))
-       (= pred (get-loop-pred loop))
-       (= (All ord3 outputs_list) (get-loop-output loop)))
+       (= pred_out (All id2 ord2 pred_out_list))
+       (= pred (get-loop-pred loop_id))
+       (= (All id3 ord3 outputs_list) (get-loop-output loop_id)))
       ((let new_let_id (Id (i64-fresh!)))
        (let new_loop_id (Id (i64-fresh!)))
        ;; change all id in invariant to new let's id
@@ -82,17 +75,15 @@
        (let new_input_list (Append (get-arg-list new_let_id len) hoisted))
        ;; it have to be sequential because the hoisted term depend on old_inputs
        ;; which is linked by new Let
-       (let new_inputs (Let new_let_id inputs (All (Sequential) new_input_list)))
+       (let new_inputs (Let new_let_id inputs (All new_let_id (Sequential) new_input_list)))
        ;; append (Get (Arg id) len+1) to end of output
        (let new_input_branch (Get (Arg new_loop_id) (+ len 1)))
        (let new_outputs_list (Append outputs_list new_input_branch))
-       (let new_pred_out (All ord2 (Pair pred (All ord3 new_outputs_list))))
+       (let new_pred_out (All new_loop_id ord2 (Pair pred (All new_loop_id ord3 new_outputs_list))))
        (let new_loop (NewLoop new_loop_id new_inputs new_pred_out))
        ;; now the invariant in loop can be union with the hoisted part outside of loop
        (union hoisted_in_new_loop new_input_branch)
        ;; and two loop can be unioned.
        (union loop new_loop))
        :ruleset loop-inv-motion)
-=======
-    ((set (is-inv-ListExpr loop_id list) true)) :ruleset always-run)
->>>>>>> d90c3376
+   