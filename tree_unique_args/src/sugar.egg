; Functoins useful for writing tests, but should not be matched on
(function Pair (Expr Expr) ListExpr)
(rewrite (Pair a b)
         (Cons a (Cons b (Nil)))
         :ruleset always-run)

(function IgnoreFirst (Expr Expr) Expr)
(rewrite (IgnoreFirst a b)
         (Get
             (All (Sequential) (Cons a (Cons b (Nil))))
             1)
<<<<<<< HEAD
         :ruleset desugar)

(function NewLoop (i64 Expr Expr) Expr)
(rewrite (NewLoop id in out)
         (Loop id (DeepCopyExpr in id) (DeepCopyExpr out id))
         :ruleset desugar)

(function NewBody (i64 Expr Expr) Expr)
(rewrite (NewBody id in out)
         (Body id (DeepCopyExpr in id) (DeepCopyExpr out id))
         :ruleset desugar)
=======
         :ruleset always-run)
>>>>>>> 1558c1b7
<|MERGE_RESOLUTION|>--- conflicted
+++ resolved
@@ -9,18 +9,14 @@
          (Get
              (All (Sequential) (Cons a (Cons b (Nil))))
              1)
-<<<<<<< HEAD
-         :ruleset desugar)
+         :ruleset always-run)
 
 (function NewLoop (i64 Expr Expr) Expr)
 (rewrite (NewLoop id in out)
          (Loop id (DeepCopyExpr in id) (DeepCopyExpr out id))
-         :ruleset desugar)
+         :ruleset always-run)
 
-(function NewBody (i64 Expr Expr) Expr)
-(rewrite (NewBody id in out)
-         (Body id (DeepCopyExpr in id) (DeepCopyExpr out id))
-         :ruleset desugar)
-=======
-         :ruleset always-run)
->>>>>>> 1558c1b7
+(function NewLet (i64 Expr Expr) Expr)
+(rewrite (NewLet id in out)
+         (Let id (DeepCopyExpr in id) (DeepCopyExpr out id))
+         :ruleset always-run)