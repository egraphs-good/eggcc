---
source: tests/files.rs
expression: visualization.result
---
# ARGS: 
@fac(v0: int): int {
.b1_:
  c2_: int = const 0;
  v3_: bool = eq c2_ v0;
  c4_: int = const 1;
  v5_: int = id c4_;
  br v3_ .b6_ .b7_;
.b6_:
  ret v5_;
  jmp .b8_;
.b7_:
  v9_: bool = eq c4_ v0;
  br v9_ .b10_ .b11_;
.b10_:
  v12_: bool = eq c2_ c2_;
  v13_: int = id v0;
  br v12_ .b14_ .b15_;
.b14_:
  v16_: int = id v0;
  v5_: int = id v16_;
  ret v5_;
  jmp .b8_;
.b15_:
  v17_: bool = eq c2_ v0;
  br v17_ .b18_ .b19_;
.b18_:
  v20_: bool = eq c2_ c2_;
  v21_: int = id c2_;
  br v20_ .b22_ .b23_;
.b22_:
  v24_: int = id c2_;
  v13_: int = id v24_;
  v16_: int = id v0;
  v5_: int = id v16_;
  ret v5_;
  jmp .b8_;
.b23_:
  v25_: bool = eq c2_ c2_;
  br v25_ .b26_ .b27_;
.b26_:
  v28_: int = call @fac c2_;
  v29_: int = id c2_;
  v21_: int = id v29_;
  v24_: int = id c2_;
  v13_: int = id v24_;
  v16_: int = id v0;
  v5_: int = id v16_;
  ret v5_;
  jmp .b8_;
.b27_:
  c30_: int = const -2;
  c31_: int = const -1;
  v32_: int = call @fac c31_;
  v33_: int = call @fac c30_;
  v34_: int = add v32_ v33_;
  v29_: int = id v34_;
  v21_: int = id v29_;
  v24_: int = id c2_;
  v13_: int = id v24_;
  v16_: int = id v0;
  v5_: int = id v16_;
  ret v5_;
  jmp .b8_;
.b19_:
  c35_: int = const -2;
  v36_: bool = eq c2_ c35_;
  c37_: int = const -1;
  v38_: bool = eq c2_ c37_;
  v39_: int = id v0;
  br v38_ .b40_ .b41_;
.b40_:
  v42_: int = id v0;
.b43_:
  br v36_ .b44_ .b45_;
.b44_:
  v46_: int = add v39_ v42_;
  v24_: int = id v46_;
  v13_: int = id v24_;
  v16_: int = id v0;
  v5_: int = id v16_;
  ret v5_;
  jmp .b8_;
.b45_:
  v47_: bool = eq c35_ v0;
  br v47_ .b48_ .b49_;
.b48_:
  v50_: int = call @fac c2_;
  v51_: int = id c35_;
  v42_: int = id v51_;
  v46_: int = add v39_ v42_;
  v24_: int = id v46_;
  v13_: int = id v24_;
  v16_: int = id v0;
  v5_: int = id v16_;
  ret v5_;
  jmp .b8_;
.b49_:
  c52_: int = const -4;
  c53_: int = const -3;
  v54_: int = call @fac c53_;
  v55_: int = call @fac c52_;
  v56_: int = add v54_ v55_;
  v51_: int = id v56_;
  v42_: int = id v51_;
  v46_: int = add v39_ v42_;
  v24_: int = id v46_;
  v13_: int = id v24_;
  v16_: int = id v0;
  v5_: int = id v16_;
  ret v5_;
  jmp .b8_;
.b41_:
  v57_: bool = eq c37_ v0;
  br v57_ .b58_ .b59_;
.b58_:
  v60_: int = call @fac c2_;
  v61_: int = id c37_;
  v39_: int = id v61_;
  v42_: int = id v0;
  jmp .b43_;
.b59_:
  c62_: int = const -3;
  c63_: int = const -2;
  v64_: int = call @fac c63_;
  v65_: int = call @fac c62_;
  v66_: int = add v64_ v65_;
  v61_: int = id v66_;
  v39_: int = id v61_;
  v42_: int = id v0;
  jmp .b43_;
.b11_:
  v67_: int = sub v0 c4_;
  v68_: int = sub v67_ c4_;
  v69_: bool = eq c2_ v68_;
  v70_: bool = eq c2_ v67_;
  v71_: int = id c4_;
  br v70_ .b72_ .b73_;
.b72_:
  v74_: int = id c4_;
.b75_:
  br v69_ .b76_ .b77_;
.b76_:
  v78_: int = add v71_ v74_;
  v16_: int = id v78_;
  v5_: int = id v16_;
  ret v5_;
  jmp .b8_;
.b77_:
  v79_: bool = eq c4_ v68_;
  br v79_ .b80_ .b81_;
.b80_:
  v82_: bool = eq c2_ c2_;
  v83_: int = id v68_;
  br v82_ .b84_ .b85_;
.b84_:
  v86_: int = id v68_;
  v74_: int = id v86_;
  v78_: int = add v71_ v74_;
  v16_: int = id v78_;
  v5_: int = id v16_;
  ret v5_;
  jmp .b8_;
.b85_:
  v87_: bool = eq c2_ v68_;
  br v87_ .b88_ .b89_;
.b88_:
  v90_: int = call @fac c2_;
  v91_: int = id c2_;
  v83_: int = id v91_;
  v86_: int = id v68_;
  v74_: int = id v86_;
  v78_: int = add v71_ v74_;
  v16_: int = id v78_;
  v5_: int = id v16_;
  ret v5_;
  jmp .b8_;
.b89_:
  c92_: int = const -2;
  c93_: int = const -1;
  v94_: int = call @fac c93_;
  v95_: int = call @fac c92_;
  v96_: int = add v94_ v95_;
  v91_: int = id v96_;
  v83_: int = id v91_;
  v86_: int = id v68_;
  v74_: int = id v86_;
  v78_: int = add v71_ v74_;
  v16_: int = id v78_;
  v5_: int = id v16_;
  ret v5_;
  jmp .b8_;
.b81_:
  v97_: int = sub v68_ c4_;
  v98_: int = sub v97_ c4_;
  v99_: bool = eq c2_ v98_;
  v100_: bool = eq c2_ v97_;
  v101_: int = id c4_;
  br v100_ .b102_ .b103_;
.b102_:
  v104_: int = id c4_;
.b105_:
  br v99_ .b106_ .b107_;
.b106_:
  v108_: int = add v101_ v104_;
  v86_: int = id v108_;
  v74_: int = id v86_;
  v78_: int = add v71_ v74_;
  v16_: int = id v78_;
  v5_: int = id v16_;
  ret v5_;
  jmp .b8_;
.b107_:
  v109_: bool = eq c4_ v98_;
  br v109_ .b110_ .b111_;
.b110_:
  v112_: int = call @fac c2_;
  v113_: int = id v98_;
  v104_: int = id v113_;
  v108_: int = add v101_ v104_;
  v86_: int = id v108_;
  v74_: int = id v86_;
  v78_: int = add v71_ v74_;
  v16_: int = id v78_;
  v5_: int = id v16_;
  ret v5_;
  jmp .b8_;
.b111_:
  v114_: int = sub v98_ c4_;
  v115_: int = sub v114_ c4_;
  v116_: int = call @fac v114_;
  v117_: int = call @fac v115_;
  v118_: int = add v116_ v117_;
  v113_: int = id v118_;
  v104_: int = id v113_;
  v108_: int = add v101_ v104_;
  v86_: int = id v108_;
  v74_: int = id v86_;
  v78_: int = add v71_ v74_;
  v16_: int = id v78_;
  v5_: int = id v16_;
  ret v5_;
  jmp .b8_;
.b103_:
  v119_: bool = eq c4_ v97_;
  br v119_ .b120_ .b121_;
.b120_:
  v122_: int = call @fac c2_;
  v123_: int = id v97_;
  v101_: int = id v123_;
  v104_: int = id c4_;
  jmp .b105_;
.b121_:
  v124_: int = sub v97_ c4_;
  v125_: int = sub v124_ c4_;
  v126_: int = call @fac v124_;
  v127_: int = call @fac v125_;
  v128_: int = add v126_ v127_;
  v123_: int = id v128_;
  v101_: int = id v123_;
  v104_: int = id c4_;
  jmp .b105_;
.b73_:
  v129_: bool = eq c4_ v67_;
  br v129_ .b130_ .b131_;
.b130_:
  v132_: bool = eq c2_ c2_;
  v133_: int = id v67_;
  br v132_ .b134_ .b135_;
.b134_:
  v136_: int = id v67_;
  v71_: int = id v136_;
  v74_: int = id c4_;
  jmp .b75_;
.b135_:
  v137_: bool = eq c2_ v67_;
  br v137_ .b138_ .b139_;
.b138_:
  v140_: int = call @fac c2_;
  v141_: int = id c2_;
  v133_: int = id v141_;
  v136_: int = id v67_;
  v71_: int = id v136_;
  v74_: int = id c4_;
  jmp .b75_;
.b139_:
  c142_: int = const -2;
  c143_: int = const -1;
  v144_: int = call @fac c143_;
  v145_: int = call @fac c142_;
  v146_: int = add v144_ v145_;
  v141_: int = id v146_;
  v133_: int = id v141_;
  v136_: int = id v67_;
  v71_: int = id v136_;
  v74_: int = id c4_;
  jmp .b75_;
.b131_:
  v147_: int = sub v67_ c4_;
  v148_: int = sub v147_ c4_;
  v149_: bool = eq c2_ v148_;
  v150_: bool = eq c2_ v147_;
  v151_: int = id c4_;
  br v150_ .b152_ .b153_;
.b152_:
  v154_: int = id c4_;
.b155_:
  br v149_ .b156_ .b157_;
.b157_:
  v158_: bool = eq c4_ v148_;
  br v158_ .b159_ .b160_;
.b159_:
  v161_: int = call @fac c2_;
  v162_: int = id v148_;
  v154_: int = id v162_;
.b156_:
  v163_: int = add v151_ v154_;
  v136_: int = id v163_;
  v71_: int = id v136_;
  v74_: int = id c4_;
  jmp .b75_;
.b160_:
  v164_: int = sub v148_ c4_;
  v165_: int = sub v164_ c4_;
  v166_: int = call @fac v164_;
  v167_: int = call @fac v165_;
  v168_: int = add v166_ v167_;
  v162_: int = id v168_;
  v154_: int = id v162_;
  jmp .b156_;
.b153_:
  v169_: bool = eq c4_ v147_;
  br v169_ .b170_ .b171_;
.b170_:
  v172_: int = call @fac c2_;
  v173_: int = id v147_;
  v151_: int = id v173_;
  v154_: int = id c4_;
  jmp .b155_;
.b171_:
  v174_: int = sub v147_ c4_;
  v175_: int = sub v174_ c4_;
  v176_: int = call @fac v174_;
  v177_: int = call @fac v175_;
  v178_: int = add v176_ v177_;
  v173_: int = id v178_;
  v151_: int = id v173_;
  v154_: int = id c4_;
  jmp .b155_;
.b8_:
}
@main {
.b0_:
  c1_: int = const 0;
  c2_: int = const 2;
  v3_: bool = eq c1_ c2_;
  c4_: int = const 1;
  v5_: int = id c4_;
  br v3_ .b6_ .b7_;
.b6_:
  print v5_;
  ret;
  jmp .b8_;
.b7_:
  v9_: bool = eq c2_ c4_;
  br v9_ .b10_ .b11_;
.b10_:
  v12_: bool = eq c1_ c1_;
  c13_: int = const 1;
  v14_: int = id c13_;
  br v12_ .b15_ .b16_;
.b15_:
  v17_: int = id c1_;
  v5_: int = id v17_;
  print v5_;
  ret;
  jmp .b8_;
.b16_:
  v18_: bool = eq c13_ c1_;
  br v18_ .b19_ .b20_;
.b19_:
<<<<<<< HEAD
  v21_: int = call @fac c1_;
  v22_: int = id c13_;
=======
  v21_: int = call @fac c2_;
  v22_: int = id c2_;
>>>>>>> f0c4762a
  v14_: int = id v22_;
  v17_: int = id c1_;
  v5_: int = id v17_;
  print v5_;
  ret;
  jmp .b8_;
.b20_:
  c23_: int = const -2;
  c24_: int = const -1;
  v25_: int = call @fac c24_;
  v26_: int = call @fac c23_;
  v27_: int = add v25_ v26_;
  v22_: int = id v27_;
  v14_: int = id v22_;
  v17_: int = id c1_;
  v5_: int = id v17_;
  print v5_;
  ret;
  jmp .b8_;
.b11_:
  v28_: bool = eq c1_ c1_;
  v29_: bool = eq c1_ c4_;
  v30_: int = id c4_;
  br v29_ .b31_ .b32_;
.b31_:
  v33_: int = id c4_;
.b34_:
  br v28_ .b35_ .b36_;
.b35_:
  v37_: int = add v30_ v33_;
  v17_: int = id v37_;
  v5_: int = id v17_;
  print v5_;
  ret;
  jmp .b8_;
.b36_:
  v38_: bool = eq c1_ c4_;
  br v38_ .b39_ .b40_;
.b39_:
<<<<<<< HEAD
  v41_: int = call @fac c1_;
  v42_: int = id c4_;
=======
  v41_: int = call @fac c2_;
  v42_: int = id c2_;
>>>>>>> f0c4762a
  v33_: int = id v42_;
  v37_: int = add v30_ v33_;
  v17_: int = id v37_;
  v5_: int = id v17_;
  print v5_;
  ret;
  jmp .b8_;
.b40_:
  c43_: int = const -2;
  c44_: int = const -1;
  v45_: int = call @fac c44_;
  v46_: int = call @fac c43_;
  v47_: int = add v45_ v46_;
  v42_: int = id v47_;
  v33_: int = id v42_;
  v37_: int = add v30_ v33_;
  v17_: int = id v37_;
  v5_: int = id v17_;
  print v5_;
  ret;
  jmp .b8_;
.b32_:
  v48_: bool = eq c4_ c4_;
  br v48_ .b49_ .b50_;
.b49_:
  v51_: int = call @fac c1_;
  v52_: int = id c4_;
  v30_: int = id v52_;
  v33_: int = id c4_;
  jmp .b34_;
.b50_:
  c53_: int = const -1;
  v54_: int = call @fac c1_;
  v55_: int = call @fac c53_;
  v56_: int = add v54_ v55_;
  v52_: int = id v56_;
  v30_: int = id v52_;
  v33_: int = id c4_;
  jmp .b34_;
.b8_:
}<|MERGE_RESOLUTION|>--- conflicted
+++ resolved
@@ -383,13 +383,8 @@
   v18_: bool = eq c13_ c1_;
   br v18_ .b19_ .b20_;
 .b19_:
-<<<<<<< HEAD
-  v21_: int = call @fac c1_;
-  v22_: int = id c13_;
-=======
   v21_: int = call @fac c2_;
   v22_: int = id c2_;
->>>>>>> f0c4762a
   v14_: int = id v22_;
   v17_: int = id c1_;
   v5_: int = id v17_;
@@ -429,13 +424,8 @@
   v38_: bool = eq c1_ c4_;
   br v38_ .b39_ .b40_;
 .b39_:
-<<<<<<< HEAD
-  v41_: int = call @fac c1_;
-  v42_: int = id c4_;
-=======
   v41_: int = call @fac c2_;
   v42_: int = id c2_;
->>>>>>> f0c4762a
   v33_: int = id v42_;
   v37_: int = add v30_ v33_;
   v17_: int = id v37_;
