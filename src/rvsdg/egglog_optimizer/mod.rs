use bril_rs::Type;

use self::{constant_fold::constant_fold_egglog, reassoc::reassoc_rules};

pub(crate) mod constant_fold;
pub(crate) mod fast_analyses;
pub(crate) mod reassoc;
pub(crate) mod subst;

pub fn rvsdg_egglog_code() -> String {
    let code = vec![
        include_str!("schema.egg").to_string(),
        fast_analyses::all_rules(),
        subst::all_rules(),
        include_str!("util.egg").to_string(),
        include_str!("interval-analysis.egg").to_string(),
        constant_fold_egglog(),
        include_str!("gamma_rewrites.egg").to_string(),
        include_str!("loop-optimizations.egg").to_string(),
        include_str!("function_inline.egg").to_string(),
        reassoc_rules(),
    ];
    code.join("\n")
}

pub fn rvsdg_egglog_schedule() -> String {
    // The current schedule runs three iterations.
    // In-between each iteration, we saturate the subst rules.
    // It is sound to not saturate these substitution rules,
    // but it helps substitutions go through since
    // they take many iterations.

    "(run-schedule
<<<<<<< HEAD
        (repeat 25 (run)
                   (saturate subst)))"
=======
        (repeat 5 (saturate fast-analyses)
                  (run)
                  (saturate subst)))"
>>>>>>> 549974af
        .to_string()
}

#[derive(Debug, PartialEq, Clone)]
struct BrilOp {
    op: &'static str,
    egglog_op: &'static str,
    // so far we don't need more than 2 types
    // if the field is None, it is beyond the number of inputs
    input_types: [Option<Type>; 2],
    output_type: Type,
}

// an in-progress list of bril operators and their implementation in egglog
// TODO do I really need to put the constant here for the size of the array?
const BRIL_OPS: [BrilOp; 5] = [
    BrilOp {
        op: "badd",
        egglog_op: "+",
        input_types: [Some(Type::Int), Some(Type::Int)],
        output_type: Type::Int,
    },
    BrilOp {
        op: "bsub",
        egglog_op: "-",
        input_types: [Some(Type::Int), Some(Type::Int)],
        output_type: Type::Int,
    },
    BrilOp {
        op: "bmul",
        egglog_op: "*",
        input_types: [Some(Type::Int), Some(Type::Int)],
        output_type: Type::Int,
    },
    BrilOp {
        op: "bdiv",
        egglog_op: "/",
        input_types: [Some(Type::Int), Some(Type::Int)],
        output_type: Type::Int,
    },
    BrilOp {
        op: "blt",
        egglog_op: "bool-<",
        input_types: [Some(Type::Int), Some(Type::Int)],
        output_type: Type::Bool,
    },
];<|MERGE_RESOLUTION|>--- conflicted
+++ resolved
@@ -31,14 +31,9 @@
     // they take many iterations.
 
     "(run-schedule
-<<<<<<< HEAD
-        (repeat 25 (run)
-                   (saturate subst)))"
-=======
         (repeat 5 (saturate fast-analyses)
                   (run)
                   (saturate subst)))"
->>>>>>> 549974af
         .to_string()
 }
 
