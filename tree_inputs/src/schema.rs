//! This module mirrors `schema.egg`.
//! No implementation or conversion should
//! be implemented in this file.

use std::rc::Rc;

<<<<<<< HEAD
#[derive(Debug, Clone, PartialEq, Eq)]
pub enum Type {
=======
pub enum BaseType {
>>>>>>> 7397dbdc
    IntT,
    BoolT,
}

pub enum Type {
    PointerT(BaseType),
    /// Nested tuple types are not allowed.
    TupleT(Vec<BaseType>),
}

#[derive(Debug, Clone, PartialEq, Eq)]
pub enum BinaryOp {
    Add,
    Sub,
    Mul,
    LessThan,
    And,
    Or,
    Write,
    PtrAdd,
}

#[derive(Debug, Clone, PartialEq, Eq)]
pub enum UnaryOp {
    Not,
    Print,
    Load,
}

#[derive(Debug, Clone, PartialEq, Eq)]
pub enum Constant {
    Int(i64),
    Bool(bool),
}

#[derive(Debug, Clone, PartialEq, Eq)]
pub enum Order {
    Parallel,
    Sequential,
}

pub type RcExpr = Rc<Expr>;

#[derive(Debug, Clone, PartialEq, Eq)]
pub enum Assumption {
    InLet(RcExpr),
    InLoop(RcExpr, RcExpr),
}

#[derive(Debug, Clone, PartialEq, Eq)]
pub enum Expr {
    Const(Constant),
    Bop(BinaryOp, RcExpr, RcExpr),
    Uop(UnaryOp, RcExpr),
    Get(RcExpr, usize),
    Alloc(RcExpr, Type),
    Call(String, RcExpr),
    Empty,
    Single(RcExpr),
    Extend(Order, RcExpr, RcExpr),
    Switch(RcExpr, Vec<RcExpr>),
    If(RcExpr, RcExpr, RcExpr),
    Let(RcExpr, RcExpr),
    DoWhile(RcExpr, RcExpr),
    Arg,
    Assume(Assumption, RcExpr),
    Function(String, Type, Type, RcExpr),
}

pub struct TreeProgram {
    /// must be a function
    pub entry: RcExpr,
    /// a list of other functions
    pub functions: Vec<RcExpr>,
}<|MERGE_RESOLUTION|>--- conflicted
+++ resolved
@@ -4,16 +4,13 @@
 
 use std::rc::Rc;
 
-<<<<<<< HEAD
 #[derive(Debug, Clone, PartialEq, Eq)]
-pub enum Type {
-=======
 pub enum BaseType {
->>>>>>> 7397dbdc
     IntT,
     BoolT,
 }
 
+#[derive(Debug, Clone, PartialEq, Eq)]
 pub enum Type {
     PointerT(BaseType),
     /// Nested tuple types are not allowed.
