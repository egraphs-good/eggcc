--- conflicted
+++ resolved
@@ -6,42 +6,4 @@
 // Might be useful for typechecking?
 fn main() -> std::result::Result<(), MainError> {
     run_test("", "").map_err(|e| e.into())
-<<<<<<< HEAD
-}
-
-pub fn run_test(build: &str, check: &str) -> Result {
-    let program = format!(
-        "{}\n{build}\n{}\n{check}\n",
-        [
-            include_str!("schema.egg"),
-            // analyses
-            &is_valid::rules().join("\n"),
-            &purity_analysis::purity_analysis_rules().join("\n"),
-            &body_contains::rules().join("\n"),
-            &subst::subst_rules().join("\n"),
-            &deep_copy::deep_copy_rules().join("\n"),
-            include_str!("sugar.egg"),
-            include_str!("util.egg"),
-            // optimizations
-            include_str!("simple.egg"),
-            include_str!("function_inlining.egg"),
-            include_str!("interval_analysis.egg"),
-            &switch_rewrites::rules(),
-            &conditional_invariant_code_motion::rules().join("\n"),
-        ]
-        .join("\n"),
-        include_str!("schedule.egg"),
-    );
-
-    println!("{}", program);
-
-    egglog::EGraph::default()
-        .parse_and_run_program(&program)
-        .map(|lines| {
-            for line in lines {
-                println!("{}", line);
-            }
-        })
-=======
->>>>>>> c31edc37
 }