(datatype Literal)
(datatype Expr)
(datatype Operand)
(datatype Body)

(sort VecOperandBase (Vec Operand))
(datatype VecOperand (VO VecOperandBase))

(sort VecVecOperandBase (Vec VecOperand))
(datatype VecVecOperand (VVO VecVecOperandBase))

;; Type
(datatype Type
    (IntT)
    (BoolT)
    (FloatT)
    (CharT)
    (PointerT Type))
(datatype EffectType
    (Bril Type)
    (PrintState))
(sort FuncSigs (Vec EffectType))
(datatype OptionType
    (SomeType Type)
    (NoneType))
;; Literal
(function Num (i64) Literal)
(function Float (f64) Literal)
(function Char (String) Literal)
(function Bool (bool) Literal)

;; Expr
(datatype ConstOps (const))
(function Const (Type ConstOps Literal) Expr)
<<<<<<< HEAD
;; Call may return multiple values but at most one of them
;; is a value type, which is stored in OptionType.
;; The last fields denotes how many return values it have
;; Finally, we assume if call ever returns a value, 
;; it has to be the first one.
(function Call (OptionType String VecOperand i64) Expr)
(function add (Type Operand Operand) Expr)
(function sub (Type Operand Operand) Expr)
(function mul (Type Operand Operand) Expr)
(function fmul (Type Operand Operand) Expr)
(function div (Type Operand Operand) Expr)
(function eq (Type Operand Operand) Expr)
(function lt (Type Operand Operand) Expr)
(function gt (Type Operand Operand) Expr)
(function le (Type Operand Operand) Expr)
(function ge (Type Operand Operand) Expr)
(function not (Type Operand Operand) Expr)
(function and (Type Operand Operand) Expr)
(function or (Type Operand Operand) Expr)
=======
;; Call takes n + 1 arguments, where the last one is the state edge.
;; It returns {1, 2} values, where the first one is a state edge and 
;; the second one (optional) is the actual return value.
(function Call (OptionType String VecOperand) Expr)
(function badd (Type Operand Operand) Expr)
(function bsub (Type Operand Operand) Expr)
(function bmul (Type Operand Operand) Expr)
(function bdiv (Type Operand Operand) Expr)
(function beq (Type Operand Operand) Expr)
(function blt (Type Operand Operand) Expr)
(function bgt (Type Operand Operand) Expr)
(function ble (Type Operand Operand) Expr)
(function bge (Type Operand Operand) Expr)
(function bnot (Type Operand Operand) Expr)
(function band (Type Operand Operand) Expr)
(function bor (Type Operand Operand) Expr)
>>>>>>> 6291768c
(function PRINT (Operand Operand) Expr)

;; Operand
(function Arg (i64) Operand)
(function Node (Body) Operand)
(function Project (i64 Body) Operand)

;; Body
(function PureOp (Expr) Body)
;; branching
;; predicate (outside switch), inputs (outside switch),
;; and for each branch a vector of outputs
(function Gamma (Operand VecOperand VecVecOperand) Body)
;; loops
;; predicate (inside loop), inputs (outside loop), outputs (inside loop)
(function Theta (Operand VecOperand VecOperand) Body)
;; A body can also just be a VecOperand for convenience
;; This has no corresponding node in rust, it can be
;; removed during translation
(function OperandGroup (VecOperand) Body)

(datatype Function
    ;;    name   input types    output types    body
    (Func String FuncSigs       FuncSigs        VecOperand))


;; procedure f(n):
;;   i = 0
;;   ans = 0
;;   do:
;;     ans += i*5;
;;     i += 1
;;   while(i < n);
;;   return ansm

;; ;; inputs: [n]
; (Project 0
;     (Theta
;        ;     i       n
;         (lt (Arg 1) (Arg 2)) ;; pred
;         (vec-of ;; inputs
;             (Node (PureOp (Const 0))) ;; accumulator
;             (Node (PureOp (Const 0))) ;; loop var
;             (Arg 0) ;; n
;             )
;         (vec-of ;; outputs
;             (Node (PureOp (add (Arg 0) ;; ans
;                 (Node (PureOp (mul 
;                     (Arg 1) ;; i
;                     (Node (PureOp (Const 5))))))))) ;; ans = i*5
;             (Node (PureOp (add (Arg 1) (Node (PureOp (Const 1)))))) ;; i += 1
;             (Arg 2) ;; n
;         ))
; )

<|MERGE_RESOLUTION|>--- conflicted
+++ resolved
@@ -32,34 +32,16 @@
 ;; Expr
 (datatype ConstOps (const))
 (function Const (Type ConstOps Literal) Expr)
-<<<<<<< HEAD
 ;; Call may return multiple values but at most one of them
 ;; is a value type, which is stored in OptionType.
 ;; The last fields denotes how many return values it have
 ;; Finally, we assume if call ever returns a value, 
 ;; it has to be the first one.
 (function Call (OptionType String VecOperand i64) Expr)
-(function add (Type Operand Operand) Expr)
-(function sub (Type Operand Operand) Expr)
-(function mul (Type Operand Operand) Expr)
-(function fmul (Type Operand Operand) Expr)
-(function div (Type Operand Operand) Expr)
-(function eq (Type Operand Operand) Expr)
-(function lt (Type Operand Operand) Expr)
-(function gt (Type Operand Operand) Expr)
-(function le (Type Operand Operand) Expr)
-(function ge (Type Operand Operand) Expr)
-(function not (Type Operand Operand) Expr)
-(function and (Type Operand Operand) Expr)
-(function or (Type Operand Operand) Expr)
-=======
-;; Call takes n + 1 arguments, where the last one is the state edge.
-;; It returns {1, 2} values, where the first one is a state edge and 
-;; the second one (optional) is the actual return value.
-(function Call (OptionType String VecOperand) Expr)
 (function badd (Type Operand Operand) Expr)
 (function bsub (Type Operand Operand) Expr)
 (function bmul (Type Operand Operand) Expr)
+(function bfmul (Type Operand Operand) Expr)
 (function bdiv (Type Operand Operand) Expr)
 (function beq (Type Operand Operand) Expr)
 (function blt (Type Operand Operand) Expr)
@@ -69,7 +51,6 @@
 (function bnot (Type Operand Operand) Expr)
 (function band (Type Operand Operand) Expr)
 (function bor (Type Operand Operand) Expr)
->>>>>>> 6291768c
 (function PRINT (Operand Operand) Expr)
 
 ;; Operand
