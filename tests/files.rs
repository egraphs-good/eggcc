--- conflicted
+++ resolved
@@ -42,13 +42,8 @@
             let res = optimizer.optimize(&parsed).unwrap();
 
             assert_eq!(
-<<<<<<< HEAD
-                Optimizer::interp(&program_read, None),
-                Optimizer::interp(&format!("{}", res), None)
-=======
-                Optimizer::interp(&program_read, args.clone()),
-                Optimizer::interp(&format!("{}", res), args)
->>>>>>> 18cec498
+                Optimizer::interp(&program_read, args.clone(), None),
+                Optimizer::interp(&format!("{}", res), args, None)
             );
         } else {
             let parsed = Optimizer::parse_bril(&program_read).unwrap();
