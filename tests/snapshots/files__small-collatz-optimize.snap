---
source: tests/files.rs
expression: visualization.result
---
@main(v0: int) {
  v3: int = const 0;
  v6: int = const 2;
  v8: int = const 1;
  v10: int = const 3;
  v13: int = id v3;
  v14: int = id v0;
  v15: int = id v6;
  v16: int = id v8;
  v17: int = id v10;
  v18: int = id v3;
.__20__:
  v22: bool = eq v14 v16;
  br v22 .__108__ .__32__;
.__108__:
  v110: bool = const false;
  v100: int = id v13;
  v101: bool = id v110;
  v102: int = id v14;
  v103: int = id v15;
  v104: int = id v16;
  v105: int = id v17;
  v106: int = id v18;
.__118__:
  v13: int = id v100;
  v14: int = id v102;
  v15: int = id v103;
  v16: int = id v104;
  v17: int = id v105;
  v18: int = id v106;
  br v101 .__20__ .__128__;
.__32__:
<<<<<<< HEAD
  v36: int = div v14 v15;
  v38: int = mul v15 v36;
  v40: int = sub v14 v38;
  v43: bool = eq v40 v18;
  v49: int = add v13 v16;
=======
  v35: int = div v14 v15;
  v38: int = mul v35 v15;
  v40: int = sub v14 v38;
  v43: bool = eq v40 v18;
  v49: int = add v16 v13;
>>>>>>> 7e32272c
  br v43 .__79__ .__56__;
.__79__:
  v81: bool = const true;
  v85: int = div v14 v15;
  v71: int = id v49;
  v72: bool = id v81;
  v73: int = id v85;
  v74: int = id v15;
  v75: int = id v16;
  v76: int = id v17;
  v77: int = id v18;
.__92__:
  v100: int = id v71;
  v101: bool = id v72;
  v102: int = id v73;
  v103: int = id v74;
  v104: int = id v75;
  v105: int = id v76;
  v106: int = id v77;
  jmp .__118__;
.__56__:
  v58: bool = const true;
<<<<<<< HEAD
  v62: int = mul v17 v14;
=======
  v62: int = mul v14 v17;
>>>>>>> 7e32272c
  v65: int = add v62 v16;
  v71: int = id v49;
  v72: bool = id v58;
  v73: int = id v65;
  v74: int = id v15;
  v75: int = id v16;
  v76: int = id v17;
  v77: int = id v18;
  jmp .__92__;
.__128__:
  print v13;
}<|MERGE_RESOLUTION|>--- conflicted
+++ resolved
@@ -34,19 +34,11 @@
   v18: int = id v106;
   br v101 .__20__ .__128__;
 .__32__:
-<<<<<<< HEAD
-  v36: int = div v14 v15;
-  v38: int = mul v15 v36;
-  v40: int = sub v14 v38;
-  v43: bool = eq v40 v18;
-  v49: int = add v13 v16;
-=======
   v35: int = div v14 v15;
   v38: int = mul v35 v15;
   v40: int = sub v14 v38;
   v43: bool = eq v40 v18;
   v49: int = add v16 v13;
->>>>>>> 7e32272c
   br v43 .__79__ .__56__;
 .__79__:
   v81: bool = const true;
@@ -69,11 +61,7 @@
   jmp .__118__;
 .__56__:
   v58: bool = const true;
-<<<<<<< HEAD
-  v62: int = mul v17 v14;
-=======
   v62: int = mul v14 v17;
->>>>>>> 7e32272c
   v65: int = add v62 v16;
   v71: int = id v49;
   v72: bool = id v58;
