(function ListExpr-length (ListExpr) i64)
(function ListExpr-ith (ListExpr i64) Expr :unextractable)
(function ListExpr-suffix (ListExpr i64) ListExpr :unextractable)
(function Append (ListExpr Expr) ListExpr :unextractable)

(rule ((All order top)) ((union (ListExpr-suffix top 0) top)) :ruleset always-run)
(rule ((Switch pred top)) ((union (ListExpr-suffix top 0) top)) :ruleset always-run)

(rule ((= (ListExpr-suffix top n) (Cons hd tl)))
    ((union (ListExpr-ith top n) hd)
     (union (ListExpr-suffix top (+ n 1)) tl)) :ruleset always-run)

(rule ((= (ListExpr-suffix list n) (Nil)))
    ((set (ListExpr-length list) n)) :ruleset always-run)

(rewrite (Append (Cons a b) e)
    (Cons a (Append b e))
    :ruleset always-run)
(rewrite (Append (Nil) e)
    (Cons e (Nil))
    :ruleset always-run)

<<<<<<< HEAD
;; get the ith output of a loop
(function get-loop-outputs-ith (Expr i64) Expr :unextractable)
(rule ((= loop (Loop id inputs pred-outputs))
       (= pred-outputs (All ord1 pred-out-list))
       (= (All ord2 outputs-list) (ListExpr-ith pred-out-list 1))
       (= ith-outputs (ListExpr-ith outputs-list i)))
    ((union (get-loop-outputs-ith loop i) ith-outputs)) :ruleset always-run)
=======
(function Expr-size (Expr) i64 :merge (min old new))
(function ListExpr-size (ListExpr) i64 :merge (min old new))
>>>>>>> dd10eaa5
<|MERGE_RESOLUTION|>--- conflicted
+++ resolved
@@ -20,7 +20,6 @@
     (Cons e (Nil))
     :ruleset always-run)
 
-<<<<<<< HEAD
 ;; get the ith output of a loop
 (function get-loop-outputs-ith (Expr i64) Expr :unextractable)
 (rule ((= loop (Loop id inputs pred-outputs))
@@ -28,7 +27,5 @@
        (= (All ord2 outputs-list) (ListExpr-ith pred-out-list 1))
        (= ith-outputs (ListExpr-ith outputs-list i)))
     ((union (get-loop-outputs-ith loop i) ith-outputs)) :ruleset always-run)
-=======
 (function Expr-size (Expr) i64 :merge (min old new))
-(function ListExpr-size (ListExpr) i64 :merge (min old new))
->>>>>>> dd10eaa5
+(function ListExpr-size (ListExpr) i64 :merge (min old new))