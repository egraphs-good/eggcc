//! Parse a bril program into a CFG.
//!
//! The methods here largely ignore the instructions in the program: all that we
//! look for here are instructions that may break up basic blocks (`jmp`, `br`,
//! `ret`), and labels. All other instructions are copied into the CFG.
use std::str::FromStr;
use std::{collections::HashMap, fmt::Display};
use std::{fmt, mem};

use bril_rs::{Argument, Code, EffectOps, Function, Instruction, Position, Program, Type};
use petgraph::stable_graph::StableDiGraph;
use petgraph::visit::Visitable;
use petgraph::{
    graph::NodeIndex,
    visit::{DfsPostOrder, Walker},
};

/// A subset of nodes for a particular CFG.
pub(crate) type NodeSet = <StableDiGraph<BasicBlock, Branch> as Visitable>::Map;

#[cfg(test)]
mod tests;

pub(crate) mod structured;
pub(crate) mod to_structured;

/// Convert a program to a cfg.
/// Loops over all the functions, translating individually.
pub(crate) fn program_to_cfg(program: &Program) -> CfgProgram {
    let mut functions = Vec::new();
    for func in &program.functions {
        let cfg = to_cfg(func);
        functions.push(cfg);
    }
    CfgProgram { functions }
}

#[derive(Clone)]
pub struct CfgProgram {
    pub functions: Vec<Cfg>,
}

/// The name (or label) associated with a basic block.
#[derive(Clone, Debug, PartialEq, Eq, Hash)]
pub(crate) enum BlockName {
    /// The unique entrypoint for a function.
    Entry,
    /// The unique exit point for a function (assuming the function is not an infinite loop).
    Exit,
    /// An unnamed block generated as part of the restructuring process.
    Placeholder(usize),
    /// A named block from the original Bril program.
    Named(String),
}

/// The distinguished identifier associated with the return value of a function,
/// if it has one.
pub(crate) fn ret_id() -> Identifier {
    Identifier::Num(!0)
}

impl Display for BlockName {
    fn fmt(&self, f: &mut std::fmt::Formatter<'_>) -> std::fmt::Result {
        match self {
            BlockName::Entry => write!(f, "entry___"),
            BlockName::Exit => write!(f, "exit___"),
            BlockName::Placeholder(n) => write!(f, "__{n}__"),
            BlockName::Named(s) => write!(f, "{}", s),
        }
    }
}

/// An number (`val`) between 0 and `of` (exclusive).
///
/// These are used to represent "switch" blocks in the CFG.
#[derive(Clone, Copy, Debug, PartialEq, Eq, Hash)]
pub(crate) struct CondVal {
    pub(crate) val: u32,
    pub(crate) of: u32,
}

impl From<bool> for CondVal {
    fn from(value: bool) -> Self {
        if value {
            CondVal { val: 1, of: 2 }
        } else {
            CondVal { val: 0, of: 2 }
        }
    }
}

impl FromStr for BlockName {
    type Err = String;
    fn from_str(s: &str) -> Result<Self, Self::Err> {
        match s {
            "entry___" => Ok(BlockName::Entry),
            "exit___" => Ok(BlockName::Exit),
            s => Ok(BlockName::Named(s.to_string())),
        }
    }
}

/// Identifiers either come from the source Bril program or are synthesized as
/// part of the RVSDG conversion process. The `Identifier` type stores both
/// kinds of name.
#[derive(Clone, Debug, PartialEq, Eq, Hash)]
<<<<<<< HEAD
pub(crate) enum Identifier {
    Name(String),
=======
pub enum Identifier {
    Name(Box<str>),
>>>>>>> efd641c8
    Num(usize),
}

impl<T: AsRef<str>> From<T> for Identifier {
    fn from(value: T) -> Identifier {
        Identifier::Name(value.as_ref().into())
    }
}

impl fmt::Display for Identifier {
    fn fmt(&self, f: &mut fmt::Formatter<'_>) -> fmt::Result {
        match self {
            Identifier::Name(n) => {
                write!(f, "{n}")
            }
            Identifier::Num(n) => {
                write!(f, "@{n}")
            }
        }
    }
}

/// An annotation appended to the end of a basic block.
#[derive(Debug, PartialEq, Clone)]
pub(crate) enum Annotation {
    AssignCond { dst: Identifier, cond: u32 },
    AssignRet { src: Identifier },
}

/// A branch-free sequence of instructions.
#[derive(Debug, Clone, PartialEq)]
pub struct BasicBlock {
    /// The primary instructions for a block.
    pub(crate) instrs: Vec<Instruction>,
    /// Any annotations added to the end of the block during restructuring.
    pub(crate) footer: Vec<Annotation>,
    /// The name for the block.
    pub(crate) name: BlockName,
    pub(crate) pos: Option<Position>,
}

impl BasicBlock {
    pub(crate) fn empty(name: BlockName) -> BasicBlock {
        BasicBlock {
            instrs: Default::default(),
            footer: Default::default(),
            name,
            pos: None,
        }
    }

    fn to_code(&self) -> Vec<Code> {
        let mut instrs = Vec::new();
        instrs.push(Code::Label {
            label: self.name.to_string(),
            pos: self.pos.clone(),
        });
        instrs.extend(self.instrs.iter().map(|i| Code::Instruction(i.clone())));
        instrs
    }
}

/// A branch in the CFG.
#[derive(Debug, Clone)]
pub(crate) struct Branch {
    /// The type of branch.
    pub(crate) op: BranchOp,
    /// The position of the branch in the original program.
    #[allow(unused)]
    pub(crate) pos: Option<Position>,
}

/// The types of branch.
#[derive(PartialEq, Eq, Debug, Clone)]
pub(crate) enum BranchOp {
    /// An unconditional branch to a block.
    Jmp,
    /// A conditional branch to a block.
    Cond { arg: Identifier, val: CondVal },
}

/// The control-flow graph for a single function.
#[derive(Debug, Clone)]
pub struct Cfg {
    /// The arguments to the function.
    pub(crate) args: Vec<Argument>,
    /// The graph itself.
    pub(crate) graph: StableDiGraph<BasicBlock, Branch>,
    /// The entry node for the CFG.
    pub(crate) entry: NodeIndex,
    /// The (single) exit node for the CFG.
    pub(crate) exit: NodeIndex,
    /// The name of the function.
    pub(crate) name: String,
    return_ty: Option<Type>,
}

impl Cfg {
    pub(crate) fn has_return_value(&self) -> bool {
        self.return_ty.is_some()
    }
}

impl Cfg {
    fn reverse_postorder(self: &Cfg) -> HashMap<BlockName, usize> {
        let mut reverse_postorder = HashMap::<BlockName, usize>::new();
        let mut post_counter = 0;
        DfsPostOrder::new(&self.graph, self.entry)
            .iter(&self.graph)
            .for_each(|node| {
                reverse_postorder.insert(self.graph[node].name.clone(), post_counter);
                post_counter += 1;
            });

        reverse_postorder
    }
}

/// Get the underyling CFG corresponding to the function `func`.
///
/// The structure is reproduced exactly, aside from the addition of a single
/// exit node branched to from all return statements.
pub(crate) fn to_cfg(func: &Function) -> Cfg {
    let mut builder = CfgBuilder::new(func);
    let mut block = Vec::new();
    let mut anns = Vec::new();
    let mut current = builder.cfg.entry;
    let mut had_branch = false;
    for inst in &func.instrs {
        match inst {
            Code::Label { label, pos } => {
                let next_block = builder.get_index(label);
                builder.finish_block(current, mem::take(&mut block), mem::take(&mut anns));
                builder.set_pos(next_block, pos.clone());
                if !had_branch {
                    builder.add_edge(
                        current,
                        next_block,
                        Branch {
                            op: BranchOp::Jmp,
                            pos: pos.clone(),
                        },
                    );
                }
                current = next_block;
                had_branch = false;
            }
            Code::Instruction(Instruction::Effect {
                args,
                funcs: _,
                labels,
                op: EffectOps::Branch,
                pos,
            }) => {
                had_branch = true;
                assert_eq!(labels.len(), 2, "unexpected format to branch instruction");
                assert_eq!(args.len(), 1, "unexpected format to branch instruction");
                let true_block = builder.get_index(&labels[0]);
                let false_block = builder.get_index(&labels[1]);
                let arg = &args[0];
                builder.add_edge(
                    current,
                    true_block,
                    Branch {
                        op: BranchOp::Cond {
                            arg: arg.into(),
                            val: true.into(),
                        },
                        pos: pos.clone(),
                    },
                );
                builder.add_edge(
                    current,
                    false_block,
                    Branch {
                        op: BranchOp::Cond {
                            arg: arg.into(),
                            val: false.into(),
                        },
                        pos: pos.clone(),
                    },
                );
            }
            Code::Instruction(Instruction::Effect {
                args: _,
                funcs: _,
                labels,
                op: EffectOps::Jump,
                pos,
            }) => {
                had_branch = true;
                assert_eq!(labels.len(), 1, "unexpected format to jump instruction");
                let dest_block = builder.get_index(&labels[0]);
                builder.add_edge(
                    current,
                    dest_block,
                    Branch {
                        op: BranchOp::Jmp,
                        pos: pos.clone(),
                    },
                );
            }
            Code::Instruction(Instruction::Effect {
                args,
                funcs: _,
                labels: _,
                op: EffectOps::Return,
                pos,
            }) => {
                had_branch = true;
                match args.as_slice() {
                    [] => {
                        builder.add_edge(
                            current,
                            builder.cfg.exit,
                            Branch {
                                op: BranchOp::Jmp,
                                pos: pos.clone(),
                            },
                        );
                    }
                    [arg] => {
                        anns.push(Annotation::AssignRet { src: arg.into() });
                        builder.add_edge(
                            current,
                            builder.cfg.exit,
                            Branch {
                                op: BranchOp::Jmp,
                                pos: pos.clone(),
                            },
                        );
                    }
                    _ => panic!("unexpected format to return instruction"),
                }
            }
            Code::Instruction(i) => block.push(i.clone()),
        }
    }
    builder.finish_block(current, block, anns);
    if !had_branch {
        builder.add_edge(
            current,
            builder.cfg.exit,
            Branch {
                op: BranchOp::Jmp,
                pos: None,
            },
        )
    }

    builder.cfg
}

struct CfgBuilder {
    cfg: Cfg,
    label_to_block: HashMap<String, NodeIndex>,
}

impl CfgBuilder {
    fn new(func: &Function) -> CfgBuilder {
        let mut graph = StableDiGraph::default();
        let entry = graph.add_node(BasicBlock::empty(BlockName::Entry));
        let exit = graph.add_node(BasicBlock::empty(BlockName::Exit));
        CfgBuilder {
            cfg: Cfg {
                args: func.args.clone(),
                graph,
                entry,
                exit,
                name: func.name.clone(),
                return_ty: func.return_type.clone(),
            },
            label_to_block: HashMap::new(),
        }
    }

    fn get_index(&mut self, label: &str) -> NodeIndex {
        *self
            .label_to_block
            .entry(label.to_string())
            .or_insert_with(|| {
                self.cfg
                    .graph
                    .add_node(BasicBlock::empty(BlockName::Named(label.into())))
            })
    }

    fn finish_block(&mut self, index: NodeIndex, block: Vec<Instruction>, anns: Vec<Annotation>) {
        let BasicBlock { instrs, footer, .. } = self.cfg.graph.node_weight_mut(index).unwrap();
        debug_assert!(instrs.is_empty());
        debug_assert!(footer.is_empty());
        *instrs = block;
        *footer = anns;
    }

    fn set_pos(&mut self, index: NodeIndex, pos: Option<Position>) {
        self.cfg.graph.node_weight_mut(index).unwrap().pos = pos;
    }

    fn add_edge(&mut self, src: NodeIndex, dst: NodeIndex, branch: Branch) {
        self.cfg.graph.add_edge(src, dst, branch);
    }
}<|MERGE_RESOLUTION|>--- conflicted
+++ resolved
@@ -104,13 +104,8 @@
 /// part of the RVSDG conversion process. The `Identifier` type stores both
 /// kinds of name.
 #[derive(Clone, Debug, PartialEq, Eq, Hash)]
-<<<<<<< HEAD
-pub(crate) enum Identifier {
+pub enum Identifier {
     Name(String),
-=======
-pub enum Identifier {
-    Name(Box<str>),
->>>>>>> efd641c8
     Num(usize),
 }
 
