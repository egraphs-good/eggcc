<<<<<<< HEAD
use thiserror::Error;

=======
pub mod ast;
>>>>>>> beb4599f
pub(crate) mod body_contains;
pub(crate) mod conditional_invariant_code_motion;
pub(crate) mod deep_copy;
pub(crate) mod function_inlining;
pub(crate) mod id_analysis;
pub mod interpreter;
pub(crate) mod ir;
pub(crate) mod is_valid;
pub(crate) mod ivt;
pub(crate) mod purity_analysis;
pub(crate) mod simple;
pub(crate) mod subst;
pub(crate) mod switch_rewrites;
pub(crate) mod type_analysis;
pub(crate) mod util;

pub type Result = std::result::Result<(), Error>;

#[derive(Debug, Error)]
pub enum Error {
    #[error("{0}")]
    Egglog(egglog::Error),
    #[error("{0}")]
    Parse(interpreter::ExprParseError),
    #[error("{0}")]
    Type(TypeError),
    #[error("test failed, extracted Exprs were not equal:\n{0:?}\n{1:?}")]
    Assert(
        (Value, interpreter::VirtualMachine),
        (Value, interpreter::VirtualMachine),
    ),
}

#[derive(Clone, Debug, PartialEq)]
pub enum Order {
    Parallel,
    Sequential,
}

#[derive(Clone, Debug, PartialEq, Eq, Hash)]
pub struct Id(i64);

#[derive(Clone, Debug, PartialEq)]
pub enum Expr {
    Num(i64),
    Boolean(bool),
    Unit,
    Add(Box<Expr>, Box<Expr>),
    Sub(Box<Expr>, Box<Expr>),
    Mul(Box<Expr>, Box<Expr>),
    LessThan(Box<Expr>, Box<Expr>),
    And(Box<Expr>, Box<Expr>),
    Or(Box<Expr>, Box<Expr>),
    Not(Box<Expr>),
    Get(Box<Expr>, usize),
    /// Concat is a convenient built-in way
    /// to put two tuples together.
    /// It's not strictly necessary, but
    /// doing it by constructing a new big tuple is tedius and slow.
    Concat(Box<Expr>, Box<Expr>),
    Print(Box<Expr>),
    Read(Box<Expr>),
    Write(Box<Expr>, Box<Expr>),
    All(Order, Vec<Expr>),
    Switch(Box<Expr>, Vec<Expr>),
    Loop(Id, Box<Expr>, Box<Expr>),
    Let(Id, Box<Expr>, Box<Expr>),
    Arg(Id),
<<<<<<< HEAD
=======
    Function(Id, Box<Expr>),
    /// A list of functions, with the first
    /// being the main function.
    Program(Vec<Expr>),
>>>>>>> beb4599f
    Call(Id, Box<Expr>),
}

impl Expr {
    /// Runs `func` on every child of this expression.
    pub fn for_each_child(&mut self, mut func: impl FnMut(&mut Expr)) {
        match self {
            Expr::Num(_) | Expr::Boolean(_) | Expr::Unit | Expr::Arg(_) => {}
            Expr::Add(a, b)
            | Expr::Sub(a, b)
            | Expr::Mul(a, b)
            | Expr::LessThan(a, b)
            | Expr::And(a, b)
            | Expr::Or(a, b)
            | Expr::Concat(a, b)
            | Expr::Write(a, b) => {
                func(a);
                func(b);
            }
            Expr::Not(a) | Expr::Print(a) | Expr::Read(a) => {
                func(a);
            }
            Expr::Get(a, _) | Expr::Function(_, a) | Expr::Call(_, a) => {
                func(a);
            }
            Expr::All(_, children) => {
                for child in children {
                    func(child);
                }
            }
            Expr::Switch(input, children) => {
                func(input);
                for child in children {
                    func(child);
                }
            }
            Expr::Loop(_, pred, output) | Expr::Let(_, pred, output) => {
                func(pred);
                func(output);
            }
            Expr::Program(functions) => {
                for function in functions {
                    func(function);
                }
            }
        }
    }
}

#[derive(Clone, Debug, PartialEq)]
pub enum Value {
    Num(i64),
    Boolean(bool),
    Unit,
    Tuple(Vec<Value>),
}

#[derive(Clone, Debug, PartialEq)]
pub enum Type {
    Num,
    Boolean,
    Unit,
    Tuple(Vec<Type>),
}

#[derive(Debug, Error)]
pub enum TypeError {
    #[error("expected {0:?} to have type {1:?} but it had type {2:?}")]
    ExpectedType(Expr, Type, Type),
    #[error("expected {0:?} to be a tuple, but it had type {1:?}")]
    ExpectedTupleType(Expr, Type),
    #[error("no argument for {0:?}")]
    NoArg(Expr),
}

pub fn run_test(build: &str, check: &str) -> Result {
    let program = format!(
        "{}\n{build}\n{}\n{check}\n",
        [
            include_str!("schema.egg"),
            // analyses
            &is_valid::rules().join("\n"),
            &purity_analysis::purity_analysis_rules().join("\n"),
            &body_contains::rules().join("\n"),
            &subst::subst_rules().join("\n"),
            &deep_copy::deep_copy_rules().join("\n"),
            include_str!("sugar.egg"),
            include_str!("util.egg"),
            &id_analysis::id_analysis_rules().join("\n"),
            // optimizations
            include_str!("simple.egg"),
            include_str!("function_inlining.egg"),
            include_str!("interval_analysis.egg"),
            include_str!("ivt.egg"),
            &switch_rewrites::rules(),
            include_str!("type_analysis.egg"),
            &conditional_invariant_code_motion::rules().join("\n"),
        ]
        .join("\n"),
        include_str!("schedule.egg"),
    );

    let lines = egglog::EGraph::default()
        .parse_and_run_program(&program)
        .map_err(Error::Egglog)?;

    let mut results = Vec::new();
    for line in lines {
        let mut vm = interpreter::VirtualMachine::new();
        let expr = line.parse::<Expr>().map_err(Error::Parse)?;
        interpreter::typecheck(&expr, &None).map_err(Error::Type)?;
        let value = interpreter::interpret(&expr, &None, &mut vm);
        results.push((value, vm));
    }

    if results.len() >= 2 {
        for result in &results[1..] {
            if result != &results[0] {
                return Err(Error::Assert(results[0].clone(), result.clone()));
            }
        }
    }

    Ok(())
}<|MERGE_RESOLUTION|>--- conflicted
+++ resolved
@@ -1,9 +1,6 @@
-<<<<<<< HEAD
 use thiserror::Error;
 
-=======
 pub mod ast;
->>>>>>> beb4599f
 pub(crate) mod body_contains;
 pub(crate) mod conditional_invariant_code_motion;
 pub(crate) mod deep_copy;
@@ -72,13 +69,10 @@
     Loop(Id, Box<Expr>, Box<Expr>),
     Let(Id, Box<Expr>, Box<Expr>),
     Arg(Id),
-<<<<<<< HEAD
-=======
     Function(Id, Box<Expr>),
     /// A list of functions, with the first
     /// being the main function.
     Program(Vec<Expr>),
->>>>>>> beb4599f
     Call(Id, Box<Expr>),
 }
 
