---
source: tests/files.rs
expression: visualization.result
---
# ARGS: 
@pow(v0: int, v1: int) {
.b2_:
  c3_: int = const 0;
  v4_: int = id v0;
  v5_: int = id c3_;
  v6_: int = id v0;
  v7_: int = id v1;
.b8_:
  c9_: int = const 1;
  v10_: int = sub v7_ c9_;
  v11_: bool = lt v5_ v10_;
  v12_: int = mul v4_ v6_;
  v13_: int = select v11_ v12_ v4_;
  v14_: int = add c9_ v5_;
  v15_: int = select v11_ v14_ v5_;
  v4_: int = id v13_;
  v5_: int = id v15_;
  v6_: int = id v6_;
  v7_: int = id v7_;
  br v11_ .b8_ .b16_;
.b16_:
  print v4_;
  ret;
}
@main {
.b0_:
  c1_: int = const 4;
  c2_: int = const 0;
  c3_: int = const 15;
  v4_: int = id c1_;
  v5_: int = id c2_;
  v6_: int = id c1_;
  v7_: int = id c3_;
.b8_:
<<<<<<< HEAD
  c9_: int = const 14;
  v10_: bool = lt v5_ c9_;
  v11_: int = mul v4_ v6_;
  v12_: int = select v10_ v11_ v4_;
  c13_: int = const 1;
  v14_: int = add c13_ v5_;
  v15_: int = select v10_ v14_ v5_;
  v4_: int = id v12_;
  v5_: int = id v15_;
  v6_: int = id v6_;
  v7_: int = id v7_;
  br v10_ .b8_ .b16_;
.b16_:
=======
  c9_: int = const 1;
  v10_: int = sub v7_ c9_;
  v11_: bool = lt v5_ v10_;
  v12_: int = id v4_;
  v13_: int = id v5_;
  v14_: int = id v6_;
  v15_: int = id v7_;
  br v11_ .b16_ .b17_;
.b16_:
  v18_: int = mul v4_ v6_;
  c19_: int = const 1;
  v20_: int = add c19_ v5_;
  v12_: int = id v18_;
  v13_: int = id v20_;
  v14_: int = id v6_;
  v15_: int = id v7_;
  v4_: int = id v12_;
  v5_: int = id v13_;
  v6_: int = id v14_;
  v7_: int = id v15_;
  jmp .b8_;
.b17_:
  v4_: int = id v12_;
  v5_: int = id v13_;
  v6_: int = id v14_;
  v7_: int = id v15_;
>>>>>>> 33e2f86e
  print v4_;
  ret;
}<|MERGE_RESOLUTION|>--- conflicted
+++ resolved
@@ -11,47 +11,6 @@
   v6_: int = id v0;
   v7_: int = id v1;
 .b8_:
-  c9_: int = const 1;
-  v10_: int = sub v7_ c9_;
-  v11_: bool = lt v5_ v10_;
-  v12_: int = mul v4_ v6_;
-  v13_: int = select v11_ v12_ v4_;
-  v14_: int = add c9_ v5_;
-  v15_: int = select v11_ v14_ v5_;
-  v4_: int = id v13_;
-  v5_: int = id v15_;
-  v6_: int = id v6_;
-  v7_: int = id v7_;
-  br v11_ .b8_ .b16_;
-.b16_:
-  print v4_;
-  ret;
-}
-@main {
-.b0_:
-  c1_: int = const 4;
-  c2_: int = const 0;
-  c3_: int = const 15;
-  v4_: int = id c1_;
-  v5_: int = id c2_;
-  v6_: int = id c1_;
-  v7_: int = id c3_;
-.b8_:
-<<<<<<< HEAD
-  c9_: int = const 14;
-  v10_: bool = lt v5_ c9_;
-  v11_: int = mul v4_ v6_;
-  v12_: int = select v10_ v11_ v4_;
-  c13_: int = const 1;
-  v14_: int = add c13_ v5_;
-  v15_: int = select v10_ v14_ v5_;
-  v4_: int = id v12_;
-  v5_: int = id v15_;
-  v6_: int = id v6_;
-  v7_: int = id v7_;
-  br v10_ .b8_ .b16_;
-.b16_:
-=======
   c9_: int = const 1;
   v10_: int = sub v7_ c9_;
   v11_: bool = lt v5_ v10_;
@@ -78,7 +37,45 @@
   v5_: int = id v13_;
   v6_: int = id v14_;
   v7_: int = id v15_;
->>>>>>> 33e2f86e
+  print v4_;
+  ret;
+}
+@main {
+.b0_:
+  c1_: int = const 4;
+  c2_: int = const 0;
+  c3_: int = const 15;
+  v4_: int = id c1_;
+  v5_: int = id c2_;
+  v6_: int = id c1_;
+  v7_: int = id c3_;
+.b8_:
+  c9_: int = const 1;
+  v10_: int = sub v7_ c9_;
+  v11_: bool = lt v5_ v10_;
+  v12_: int = id v4_;
+  v13_: int = id v5_;
+  v14_: int = id v6_;
+  v15_: int = id v7_;
+  br v11_ .b16_ .b17_;
+.b16_:
+  v18_: int = mul v4_ v6_;
+  c19_: int = const 1;
+  v20_: int = add c19_ v5_;
+  v12_: int = id v18_;
+  v13_: int = id v20_;
+  v14_: int = id v6_;
+  v15_: int = id v7_;
+  v4_: int = id v12_;
+  v5_: int = id v13_;
+  v6_: int = id v14_;
+  v7_: int = id v15_;
+  jmp .b8_;
+.b17_:
+  v4_: int = id v12_;
+  v5_: int = id v13_;
+  v6_: int = id v14_;
+  v7_: int = id v15_;
   print v4_;
   ret;
 }