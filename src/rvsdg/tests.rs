use bril_rs::{ConstOps, Literal, Type, ValueOps};

use crate::{
    cfg::{program_to_cfg, Identifier},
    rvsdg::{cfg_to_rvsdg, new_rvsdg_egraph, EgglogFunctionResult, Expr, Id, Operand, RvsdgBody},
    util::parse_from_string,
};

use super::{RvsdgFunction, RvsdgType};

/// Utility struct for building an RVSDG.
#[derive(Default)]
struct RvsdgTest {
    nodes: Vec<RvsdgBody>,
}

impl RvsdgTest {
    /// "pure" functions are ones whose state edges 'pass through'.
<<<<<<< HEAD
    fn into_pure_function(self, name: String, n_args: usize, output: Operand) -> RvsdgFunction {
        self.into_function(name, n_args, Some(output), Operand::Arg(n_args))
=======
    fn into_pure_function(self, args: Vec<Type>, output: Operand) -> RvsdgFunction {
        self.into_function(args.clone(), Some(output), Operand::Arg(args.len()))
>>>>>>> cd19a4da
    }

    fn into_function(
        self,
<<<<<<< HEAD
        name: String,
        n_args: usize,
=======
        args: Vec<Type>,
>>>>>>> cd19a4da
        result: Option<Operand>,
        state: Operand,
    ) -> RvsdgFunction {
        let mut wrapped_args: Vec<_> = args.clone().into_iter().map(RvsdgType::Bril).collect();
        wrapped_args.push(RvsdgType::PrintState);

        RvsdgFunction {
<<<<<<< HEAD
            name,
            n_args,
=======
            n_args: args.len(),
            args: wrapped_args,
>>>>>>> cd19a4da
            nodes: self.nodes,
            result,
            state,
        }
    }

    fn lit_int(&mut self, i: i64) -> Operand {
        self.make_node(RvsdgBody::BasicOp(Expr::Const(
            ConstOps::Const,
            Literal::Int(i),
            Type::Int,
        )))
    }

    fn lit_bool(&mut self, b: bool) -> Operand {
        self.make_node(RvsdgBody::BasicOp(Expr::Const(
            ConstOps::Const,
            Literal::Bool(b),
            Type::Bool,
        )))
    }

    fn void_function(&mut self, func: impl Into<Identifier>, args: &[Operand]) -> Operand {
        self.make_node(RvsdgBody::BasicOp(Expr::Call(
            func.into(),
            args.to_vec(),
            1,
            None,
        )))
    }

    fn lt(&mut self, l: Operand, r: Operand) -> Operand {
        self.make_node(RvsdgBody::BasicOp(Expr::Op(
            ValueOps::Lt,
            vec![l, r],
            Type::Bool,
        )))
    }

    fn add(&mut self, l: Operand, r: Operand, ty: Type) -> Operand {
        self.make_node(RvsdgBody::BasicOp(Expr::Op(ValueOps::Add, vec![l, r], ty)))
    }

    fn mul(&mut self, l: Operand, r: Operand, ty: Type) -> Operand {
        self.make_node(RvsdgBody::BasicOp(Expr::Op(ValueOps::Mul, vec![l, r], ty)))
    }

    fn print(&mut self, x: Operand, state: Operand) -> Operand {
        self.make_node(RvsdgBody::BasicOp(Expr::Print(vec![x, state])))
    }

    fn gamma(&mut self, pred: Operand, inputs: &[Operand], outputs: &[&[Operand]]) -> Id {
        let res = self.nodes.len();
        self.nodes.push(RvsdgBody::Gamma {
            pred,
            inputs: inputs.to_vec(),
            outputs: outputs.iter().map(|outs| outs.to_vec()).collect(),
        });
        res
    }

    fn theta(&mut self, pred: Operand, inputs: &[Operand], outputs: &[Operand]) -> Id {
        let res = self.nodes.len();
        self.nodes.push(RvsdgBody::Theta {
            pred,
            inputs: inputs.to_vec(),
            outputs: outputs.to_vec(),
        });
        res
    }

    fn make_node(&mut self, body: RvsdgBody) -> Operand {
        let res = Operand::Project(0, self.nodes.len());
        self.nodes.push(body);
        res
    }
}

#[test]
fn rvsdg_expr() {
    const PROGRAM: &str = r#"
    @sub() : int {
        v0: int = const 1;
        v1: int = const 2;
        v2: int = add v0 v1;
        ret v2;
    }
    "#;
    let prog = parse_from_string(PROGRAM);
    let cfg = program_to_cfg(&prog);
    let rvsdg = cfg_to_rvsdg(&cfg).unwrap();

    let mut expected = RvsdgTest::default();
    let one = expected.lit_int(1);
    let two = expected.lit_int(2);
    let res = expected.add(one, two, Type::Int);
    assert!(deep_equal(
<<<<<<< HEAD
        &expected.into_pure_function("sub".to_owned(), 0, res),
=======
        &expected.into_pure_function(vec![], res),
>>>>>>> cd19a4da
        &rvsdg.functions[0]
    ));
}

#[test]
fn rvsdg_print() {
    const PROGRAM: &str = r#"
    @sub() {
        v0: int = const 1;
        v1: int = const 2;
        v2: int = add v0 v1;
        print v2;
        print v1;
    }
    "#;
    let prog = parse_from_string(PROGRAM);
    let cfg = program_to_cfg(&prog);
    let rvsdg = cfg_to_rvsdg(&cfg).unwrap();

    let mut expected = RvsdgTest::default();
    let v0 = expected.lit_int(1);
    let v1 = expected.lit_int(2);
    let v2 = expected.add(v0, v1, Type::Int);
    let res1 = expected.print(v2, Operand::Arg(0));
    let res2 = expected.print(v1, res1);
    assert!(deep_equal(
<<<<<<< HEAD
        &expected.into_function("sub".to_owned(), 0, None, res2),
=======
        &expected.into_function(vec![], None, res2),
>>>>>>> cd19a4da
        &rvsdg.functions[0]
    ));
}

#[test]
fn rvsdg_state_gamma() {
    const PROGRAM: &str = r#"
    @sub() {
        x: int = const 1;
        c: bool = const true;
        br c .B .C;
    .B:
        call @some_func;
        jmp .End;
    .C:
        call @other_func;
        jmp .End;
    .End: 
    }

    @other_func() {
    }

    @some_func() {
    }
    "#;
    let prog = parse_from_string(PROGRAM);
    let cfg = program_to_cfg(&prog);
    let rvsdg = cfg_to_rvsdg(&cfg).unwrap();

    let mut expected = RvsdgTest::default();
    let c = expected.lit_bool(true);
    let some_func = expected.void_function("some_func", &[Operand::Arg(0)]);
    let other_func = expected.void_function("other_func", &[Operand::Arg(0)]);
    let gamma = expected.gamma(c, &[Operand::Arg(0)], &[&[other_func], &[some_func]]);
    let res = Operand::Project(0, gamma);

    assert!(deep_equal(
<<<<<<< HEAD
        &expected.into_function("sub".to_owned(), 0, None, res),
=======
        &expected.into_function(vec![], None, res),
>>>>>>> cd19a4da
        &rvsdg.functions[0]
    ));
}

#[test]
fn rvsdg_unstructured() {
    const PROGRAM: &str = r#"@main(): int {
        x: int = const 4;
        a_cond: bool = lt x x;
        br a_cond .B .C;
      .B:
        a: int = const 1;
        b_cond: bool = lt x a;
        x: int = add x a;
        br b_cond .C .D;
      .C:
        jmp .B;
      .D:
        ret x;
      }"#;
    let prog = parse_from_string(PROGRAM);
    let cfg = program_to_cfg(&prog);
    let rvsdg = &cfg_to_rvsdg(&cfg).unwrap().functions[0];

    // It's hard to write a useful test that's more than just a "change
    // detector" here. In this case, the function is not computing anything
    // meaningful, but we know it should have the following properties:
    //
    // 1. A theta node: .B and .C form a cycle.
    // 2. A gamma node, as there is a join point in .B for the value of `x`
    // (whether the predecessor is .B or the entry block).
    assert!(rvsdg.result.is_some());
    assert!(search_for(rvsdg, |body| matches!(
        body,
        RvsdgBody::Theta { .. }
    )));
    assert!(search_for(rvsdg, |body| matches!(
        body,
        RvsdgBody::Gamma { .. }
    )))
}

#[test]
fn rvsdg_basic_odd_branch() {
    // Bril program summing the numbers from 1 to n, multiplying by 2 if that
    // value is larger than 5. This gives us a theta node and a gamma
    // node, with the gamma requiring branch restructuring.
    const PROGRAM: &str = r#"
 @main(n: int): int {
    res: int = const 0;
    i: int = const 0;
 .loop:
    one: int = const 1;
    res: int = add res i;
    i: int = add i one;
    loop_cond: bool = lt i n;
    br loop_cond .loop .tail;
 .tail:
   five: int = const 5;
   rescale_cond: bool = lt res five;
   br rescale_cond .rescale .exit;
 .rescale:
   two: int = const 2;
   res: int = mul res two;
 .exit:
  ret res;
}"#;

    // construct expected program
    let mut expected = RvsdgTest::default();
    let state = Operand::Arg(1);
    let zero = expected.lit_int(0);
    let one = expected.lit_int(1);
    let two = expected.lit_int(2);
    let five = expected.lit_int(5);

    // loop variables
    let res = Operand::Arg(1);
    let i = Operand::Arg(2);
    let n = Operand::Arg(3);

    let ip1 = expected.add(i, one, Type::Int);
    let rpi = expected.add(res, i, Type::Int);
    let pred = expected.lt(ip1, n);
    let theta = expected.theta(
        pred,
        &[state, zero, zero, Operand::Arg(0)],
        &[
            Operand::Arg(0), // state = state
            rpi,             // res = res + i
            ip1,             // i = i + 1
            n,               // n = n
        ],
    );
    let state = Operand::Project(0, theta);
    let res = Operand::Project(1, theta);
    let pred = expected.lt(res, five);
    let mul2 = expected.mul(Operand::Arg(1), two, Type::Int);
    let gamma = expected.gamma(
        pred,
        &[state, res],
        &[
            &[Operand::Arg(0), Operand::Arg(1)],
            &[Operand::Arg(0), mul2],
        ],
    );
    let expected = expected.into_function(
<<<<<<< HEAD
        "main".to_owned(),
        1,
=======
        vec![Type::Int],
>>>>>>> cd19a4da
        Some(Operand::Project(1, gamma)),
        Operand::Project(0, gamma),
    );

    // test correctness of RVSDGs converted from CFG
    let prog = parse_from_string(PROGRAM);
    let cfg = program_to_cfg(&prog);
    let actual = &cfg_to_rvsdg(&cfg).unwrap().functions[0];
    assert!(deep_equal(&expected, actual));
}

#[test]
fn rvsdg_odd_branch_egg_roundtrip() {
    // Bril program summing the numbers from 1 to n, multiplying by 2 if that
    // value is larger than 5. This gives us a theta node and a gamma
    // node, with the gamma requiring branch restructuring.
    const PROGRAM: &str = r#"
 @main(n: int): int {
    res: int = const 0;
    i: int = const 0;
 .loop:
    one: int = const 1;
    res: int = add res i;
    i: int = add i one;
    loop_cond: bool = lt i n;
    br loop_cond .loop .tail;
 .tail:
   five: int = const 5;
   rescale_cond: bool = lt res five;
   br rescale_cond .rescale .exit;
 .rescale:
   two: int = const 2;
   res: int = mul res two;
 .exit:
  ret res;
}"#;

    // construct expected program
    let mut expected = RvsdgTest::default();
    let state = Operand::Arg(1);
    let zero = expected.lit_int(0);
    let one = expected.lit_int(1);
    let two = expected.lit_int(2);
    let five = expected.lit_int(5);

    // loop variables
    let res = Operand::Arg(1);
    let i = Operand::Arg(2);
    let n = Operand::Arg(3);

    let ip1 = expected.add(i, one, Type::Int);
    let rpi = expected.add(res, i, Type::Int);
    let pred = expected.lt(ip1, n);
    let theta = expected.theta(
        pred,
        &[state, zero, zero, Operand::Arg(0)],
        &[
            Operand::Arg(0), // state = state
            rpi,             // res = res + i
            ip1,             // i = i + 1
            n,               // n = n
        ],
    );
    let state = Operand::Project(0, theta);
    let res = Operand::Project(1, theta);
    let pred = expected.lt(res, five);
    let mul2 = expected.mul(Operand::Arg(1), two, Type::Int);
    let gamma = expected.gamma(
        pred,
        &[state, res],
        &[
            &[Operand::Arg(0), Operand::Arg(1)],
            &[Operand::Arg(0), mul2],
        ],
    );
    let expected = expected.into_function(
<<<<<<< HEAD
        "main".to_owned(),
        1,
=======
        vec![Type::Int],
>>>>>>> cd19a4da
        Some(Operand::Project(1, gamma)),
        Operand::Project(0, gamma),
    );

    // test correctness of RVSDGs converted from CFG
    let prog = parse_from_string(PROGRAM);
    let cfg = program_to_cfg(&prog);
    let actual = &cfg_to_rvsdg(&cfg).unwrap().functions[0];
    assert!(deep_equal(&expected, actual));

    // test equalties of egglog programs generated by RVSDG
    let (actual_state, actual_result) = match actual.to_egglog_expr() {
        EgglogFunctionResult::StateOnly(_) => panic!("expected state and value"),
        EgglogFunctionResult::StateAndValue { state, value } => (state, value),
    };

    let actual_result_command = egglog::ast::Command::Action(egglog::ast::Action::Let(
        "actual-result".into(),
        actual_result.clone(),
    ));
    let actual_state_command = egglog::ast::Command::Action(egglog::ast::Action::Let(
        "actual-state".into(),
        actual_state.clone(),
    ));
    const EGGLOG_PROGRAM: &str = r#"
    (let loop
        (Theta
              (Node (PureOp (lt (BoolT) (Node (PureOp (add (IntT) (Arg 2)
                                                   (Node (PureOp (Const (IntT)
                                                                        (const)
                                                                        (Num 1)))))))
                                (Arg 3))))
              (vec-of (Arg 1)
                      (Node (PureOp (Const (IntT) (const) (Num 0))))
                      (Node (PureOp (Const (IntT) (const) (Num 0))))
                      (Arg 0))
              (vec-of (Arg 0)
                      (Node (PureOp (add (IntT) (Arg 1) (Arg 2))))
                      (Node (PureOp (add (IntT) (Arg 2)
                                         (Node (PureOp (Const (IntT) (const) (Num 1)))))))
                      (Arg 3))))
    (let rescaled 
        (Gamma
         (Node
          (PureOp
           (lt (BoolT) (Project 1 loop)
               (Node (PureOp (Const (IntT) (const) (Num 5)))))))
         (vec-of
          (Project 0 loop)
          (Project 1 loop))
         (vec-of (VO (vec-of (Arg 0) (Arg 1)))
                 (VO (vec-of (Arg 0)
                             (Node (PureOp (mul (IntT) (Arg 1)
                                                (Node (PureOp (Const (IntT)
                                                                     (const)
                                                                     (Num 2))))))))))))
    (let expected-result (Project 0 rescaled))
    (let expected-state (Project 1 rescaled))
    "#;
    let mut egraph = new_rvsdg_egraph();
    egraph.parse_and_run_program(EGGLOG_PROGRAM).unwrap();
    // this is weird; shouldn't stop be an optional argument
    egraph
        .process_commands(
            vec![actual_result_command, actual_state_command],
            egglog::CompilerPassStop::All,
        )
        .unwrap();
    egraph
        .parse_and_run_program("(check (= expected-result actual-result))")
        .unwrap();
    egraph
        .parse_and_run_program("(check (= expected-state actual-state))")
        .unwrap();

    // test correctness of RVSDG from egglog
    let actual = RvsdgFunction::egglog_expr_to_function(
        &EgglogFunctionResult::StateAndValue {
            state: actual_state,
            value: actual_result,
        },
        1,
    );
    assert!(deep_equal(&expected, &actual));
}

fn search_for(f: &RvsdgFunction, mut pred: impl FnMut(&RvsdgBody) -> bool) -> bool {
    fn search_op(
        f: &RvsdgFunction,
        op: &Operand,
        pred: &mut impl FnMut(&RvsdgBody) -> bool,
    ) -> bool {
        match op {
            Operand::Arg(_) => false,
            Operand::Id(x) | Operand::Project(_, x) => search_node(f, &f.nodes[*x], pred),
        }
    }
    fn search_node(
        f: &RvsdgFunction,
        node: &RvsdgBody,
        pred: &mut impl FnMut(&RvsdgBody) -> bool,
    ) -> bool {
        if pred(node) {
            return true;
        }
        match node {
            RvsdgBody::BasicOp(x) => match x {
                Expr::Op(_, args, _) | Expr::Call(_, args, _, _) | Expr::Print(args) => {
                    args.iter().any(|arg| search_op(f, arg, pred))
                }
                Expr::Const(_, _, _) => false,
            },
            RvsdgBody::Gamma {
                pred: p,
                inputs,
                outputs,
            } => {
                search_op(f, p, pred)
                    || inputs.iter().any(|arg| search_op(f, arg, pred))
                    || outputs
                        .iter()
                        .any(|outs| outs.iter().any(|arg| search_op(f, arg, pred)))
            }
            RvsdgBody::Theta {
                pred: p,
                inputs,
                outputs,
            } => {
                search_op(f, p, pred)
                    || inputs.iter().any(|arg| search_op(f, arg, pred))
                    || outputs.iter().any(|arg| search_op(f, arg, pred))
            }
        }
    }
    if search_op(f, &f.state, &mut pred) {
        return true;
    }
    f.result
        .as_ref()
        .map(|res| search_op(f, res, &mut pred))
        .unwrap_or(false)
}

/// We don't want to commit to the order in which nodes are laid out, so we do a
/// DFS to check if two functions are equal for the purposes of testing.
fn deep_equal(f1: &RvsdgFunction, f2: &RvsdgFunction) -> bool {
    if f1.n_args != f2.n_args {
        return false;
    }

    fn ops_equal(o1: &Operand, o2: &Operand, f1: &RvsdgFunction, f2: &RvsdgFunction) -> bool {
        match (o1, o2) {
            (Operand::Arg(x), Operand::Arg(y)) => x == y,
            (Operand::Project(p1, l), Operand::Project(p2, r)) => {
                p1 == p2 && ids_equal(*l, *r, f1, f2)
            }
            (Operand::Id(l), Operand::Id(r))
            | (Operand::Project(0, l), Operand::Id(r))
            | (Operand::Id(l), Operand::Project(0, r)) => ids_equal(*l, *r, f1, f2),
            (Operand::Arg(_), Operand::Id(_))
            | (Operand::Arg(_), Operand::Project(_, _))
            | (Operand::Id(_), Operand::Arg(_))
            | (Operand::Project(_, _), Operand::Arg(_))
            | (Operand::Project(_, _), Operand::Id(_))
            | (Operand::Id(_), Operand::Project(_, _)) => false,
        }
    }

    fn all_equal(
        ops1: &[Operand],
        ops2: &[Operand],
        f1: &RvsdgFunction,
        f2: &RvsdgFunction,
    ) -> bool {
        ops1.len() == ops2.len()
            && ops1
                .iter()
                .zip(ops2.iter())
                .all(|(l, r)| ops_equal(l, r, f1, f2))
    }

    fn ids_equal(i1: Id, i2: Id, f1: &RvsdgFunction, f2: &RvsdgFunction) -> bool {
        match (&f1.nodes[i1], &f2.nodes[i2]) {
            (RvsdgBody::BasicOp(l), RvsdgBody::BasicOp(r)) => match (l, r) {
                (Expr::Op(vo1, as1, ty1), Expr::Op(vo2, as2, ty2)) => {
                    vo1 == vo2 && all_equal(as1, as2, f1, f2) && ty1 == ty2
                }
                (Expr::Call(func1, as1, n1, ty1), Expr::Call(func2, as2, n2, ty2)) => {
                    func1 == func2 && n1 == n2 && all_equal(as1, as2, f1, f2) && ty1 == ty2
                }
                (Expr::Const(c1, ty1, lit1), Expr::Const(c2, ty2, lit2)) => {
                    c1 == c2 && ty1 == ty2 && lit1 == lit2
                }
                (Expr::Print(as1), Expr::Print(as2)) => all_equal(as1, as2, f1, f2),
                (Expr::Call(_, _, _, _), Expr::Op(_, _, _))
                | (Expr::Call(_, _, _, _), Expr::Const(_, _, _))
                | (Expr::Call(_, _, _, _), Expr::Print(_))
                | (Expr::Const(_, _, _), Expr::Call(_, _, _, _))
                | (Expr::Const(_, _, _), Expr::Op(_, _, _))
                | (Expr::Const(_, _, _), Expr::Print(_))
                | (Expr::Op(_, _, _), Expr::Call(_, _, _, _))
                | (Expr::Op(_, _, _), Expr::Const(_, _, _))
                | (Expr::Op(_, _, _), Expr::Print(_))
                | (Expr::Print(_), Expr::Call(_, _, _, _))
                | (Expr::Print(_), Expr::Const(_, _, _))
                | (Expr::Print(_), Expr::Op(_, _, _)) => false,
            },
            (
                RvsdgBody::Theta {
                    pred: p1,
                    inputs: is1,
                    outputs: os1,
                },
                RvsdgBody::Theta {
                    pred: p2,
                    inputs: is2,
                    outputs: os2,
                },
            ) => {
                ops_equal(p1, p2, f1, f2)
                    && all_equal(is1, is2, f1, f2)
                    && all_equal(os1, os2, f1, f2)
            }
            (
                RvsdgBody::Gamma {
                    pred: p1,
                    inputs: is1,
                    outputs: os1,
                },
                RvsdgBody::Gamma {
                    pred: p2,
                    inputs: is2,
                    outputs: os2,
                },
            ) => {
                if !ops_equal(p1, p2, f1, f2) || !all_equal(is1, is2, f1, f2) {
                    return false;
                }
                os1.len() == os2.len()
                    && os1
                        .iter()
                        .zip(os2.iter())
                        .all(|(l, r)| all_equal(l, r, f1, f2))
            }
            (RvsdgBody::BasicOp(_), RvsdgBody::Gamma { .. })
            | (RvsdgBody::BasicOp(_), RvsdgBody::Theta { .. })
            | (RvsdgBody::Gamma { .. }, RvsdgBody::Theta { .. })
            | (RvsdgBody::Gamma { .. }, RvsdgBody::BasicOp(_))
            | (RvsdgBody::Theta { .. }, RvsdgBody::BasicOp(_))
            | (RvsdgBody::Theta { .. }, RvsdgBody::Gamma { .. }) => false,
        }
    }

    if !ops_equal(&f1.state, &f2.state, f1, f2) {
        return false;
    }

    match (&f1.result, &f2.result) {
        (Some(o1), Some(o2)) => ops_equal(o1, o2, f1, f2),
        (None, None) => true,
        (None, Some(_)) | (Some(_), None) => false,
    }
}<|MERGE_RESOLUTION|>--- conflicted
+++ resolved
@@ -16,23 +16,14 @@
 
 impl RvsdgTest {
     /// "pure" functions are ones whose state edges 'pass through'.
-<<<<<<< HEAD
-    fn into_pure_function(self, name: String, n_args: usize, output: Operand) -> RvsdgFunction {
-        self.into_function(name, n_args, Some(output), Operand::Arg(n_args))
-=======
-    fn into_pure_function(self, args: Vec<Type>, output: Operand) -> RvsdgFunction {
-        self.into_function(args.clone(), Some(output), Operand::Arg(args.len()))
->>>>>>> cd19a4da
+    fn into_pure_function(self, name: String, args: Vec<Type>, output: Operand) -> RvsdgFunction {
+        self.into_function(name, args.clone(), Some(output), Operand::Arg(args.len()))
     }
 
     fn into_function(
         self,
-<<<<<<< HEAD
         name: String,
-        n_args: usize,
-=======
         args: Vec<Type>,
->>>>>>> cd19a4da
         result: Option<Operand>,
         state: Operand,
     ) -> RvsdgFunction {
@@ -40,13 +31,9 @@
         wrapped_args.push(RvsdgType::PrintState);
 
         RvsdgFunction {
-<<<<<<< HEAD
             name,
-            n_args,
-=======
             n_args: args.len(),
             args: wrapped_args,
->>>>>>> cd19a4da
             nodes: self.nodes,
             result,
             state,
@@ -144,11 +131,7 @@
     let two = expected.lit_int(2);
     let res = expected.add(one, two, Type::Int);
     assert!(deep_equal(
-<<<<<<< HEAD
-        &expected.into_pure_function("sub".to_owned(), 0, res),
-=======
-        &expected.into_pure_function(vec![], res),
->>>>>>> cd19a4da
+        &expected.into_pure_function("sub".to_owned(), vec![], res),
         &rvsdg.functions[0]
     ));
 }
@@ -175,11 +158,7 @@
     let res1 = expected.print(v2, Operand::Arg(0));
     let res2 = expected.print(v1, res1);
     assert!(deep_equal(
-<<<<<<< HEAD
-        &expected.into_function("sub".to_owned(), 0, None, res2),
-=======
-        &expected.into_function(vec![], None, res2),
->>>>>>> cd19a4da
+        &expected.into_function("sub".to_owned(), vec![], None, res2),
         &rvsdg.functions[0]
     ));
 }
@@ -218,11 +197,7 @@
     let res = Operand::Project(0, gamma);
 
     assert!(deep_equal(
-<<<<<<< HEAD
-        &expected.into_function("sub".to_owned(), 0, None, res),
-=======
-        &expected.into_function(vec![], None, res),
->>>>>>> cd19a4da
+        &expected.into_function("sub".to_owned(), vec![], None, res),
         &rvsdg.functions[0]
     ));
 }
@@ -330,12 +305,8 @@
         ],
     );
     let expected = expected.into_function(
-<<<<<<< HEAD
         "main".to_owned(),
-        1,
-=======
         vec![Type::Int],
->>>>>>> cd19a4da
         Some(Operand::Project(1, gamma)),
         Operand::Project(0, gamma),
     );
@@ -412,12 +383,8 @@
         ],
     );
     let expected = expected.into_function(
-<<<<<<< HEAD
         "main".to_owned(),
-        1,
-=======
         vec![Type::Int],
->>>>>>> cd19a4da
         Some(Operand::Project(1, gamma)),
         Operand::Project(0, gamma),
     );
