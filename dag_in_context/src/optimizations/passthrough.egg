; TODO: this is unsound because some loops don't terminate
; ;; Pass through thetas
; (rule ((= lhs (Get loop i))
;        (= loop (DoWhile inputs pred-outputs))
;        (= (Get pred-outputs (+ i 1)) (Get (Arg _) i))
;        (= passed-through (Get inputs i)))
;       ((union lhs passed-through))
;       :ruleset always-run)

;; Pass through switch arguments
;; TODO: Similar fix as below with InContext nodes
(rule ((= lhs (Get switch i))
       (= switch (Switch pred inputs branches))
       (= (ListExpr-length branches) 2)
       (= branch0 (ListExpr-ith branches 0))
       (= branch1 (ListExpr-ith branches 1))
       (= (Get branch0 i) (Get (InContext _ctx0 (Arg _)) j))
       (= (Get branch1 i) (Get (InContext _ctx1 (Arg _)) j))
       (= passed-through (Get inputs j)))
      ((union lhs passed-through))
      :ruleset always-run)

;; Pass through switch predicate
(rule ((= lhs (Get switch i))
       (= switch (Switch pred inputs branches))
       (= (ListExpr-length branches) 2)
       (= branch0 (ListExpr-ith branches 0))
       (= branch1 (ListExpr-ith branches 1))
       (= (Get branch0 i) (InContext _ctx0 (Const (Bool false) _)))
       (= (Get branch1 i) (InContext _ctx1 (Const (Bool true) _))))
      ((union lhs pred))
      :ruleset always-run)

;; Pass through if arguments
(rule ((= if_get (Get if i))
       (= if (If pred inputs then_ else_))
<<<<<<< HEAD
       (= (Get then_ i) (Get (InContext thn_ctx_ (Arg ty)) j))
       (= (Get else_ i) (Get (InContext else_ctx_ (Arg ty)) j))
       (= passed-through (Get inputs j))
)
      (
       (union if_get passed-through)
       )
=======
       (= (Get then_ i) (Get (InContext _then_ctx (Arg _)) j))
       (= (Get else_ i) (Get (InContext _else_ctx (Arg _)) j))
       (= passed-through (Get inputs j)))
      ((union lhs passed-through))
>>>>>>> b00e1e61
      :ruleset always-run)

;; Pass through if predicate
(rule ((= lhs (Get if i))
       (= if (If pred inputs then_ else_))
       (= (Get then_ i) (InContext _then_ctx (Const (Bool true) _)))
       (= (Get else_ i) (InContext _else_ctx (Const (Bool false) _))))
      ((union lhs pred))
      :ruleset always-run)<|MERGE_RESOLUTION|>--- conflicted
+++ resolved
@@ -34,20 +34,10 @@
 ;; Pass through if arguments
 (rule ((= if_get (Get if i))
        (= if (If pred inputs then_ else_))
-<<<<<<< HEAD
-       (= (Get then_ i) (Get (InContext thn_ctx_ (Arg ty)) j))
-       (= (Get else_ i) (Get (InContext else_ctx_ (Arg ty)) j))
-       (= passed-through (Get inputs j))
-)
-      (
-       (union if_get passed-through)
-       )
-=======
        (= (Get then_ i) (Get (InContext _then_ctx (Arg _)) j))
        (= (Get else_ i) (Get (InContext _else_ctx (Arg _)) j))
        (= passed-through (Get inputs j)))
       ((union lhs passed-through))
->>>>>>> b00e1e61
       :ruleset always-run)
 
 ;; Pass through if predicate
