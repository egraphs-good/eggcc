use std::collections::{BTreeMap, BTreeSet};
use std::iter::once;

use bril_rs::ConstOps;

<<<<<<< HEAD
use super::{Expr, Id, Operand, RvsdgBody, RvsdgFunction};
=======
use crate::cfg::Identifier;

use super::{Expr, Id, Operand, RvsdgBody, RvsdgFunction, RvsdgProgram};
>>>>>>> efd641c8

const SIMPLE_NODE_SIZE: f32 = 100.0;
const STROKE_WIDTH: f32 = SIMPLE_NODE_SIZE * 0.02;
const NODE_SPACING: f32 = SIMPLE_NODE_SIZE * 0.5;
const FONT_SIZE: f32 = SIMPLE_NODE_SIZE * 0.5;
const PORT_RADIUS: f32 = STROKE_WIDTH * 2.0;
const CORNER_RADIUS: f32 = NODE_SPACING * 0.2;
const REGION_SPACING: f32 = NODE_SPACING * 0.5;

#[derive(Debug)]
pub(crate) struct Region {
    srcs: usize,
    dsts: usize,
    nodes: BTreeMap<Id, Node>,
    edges: Vec<Edge>,
}

#[derive(Debug)]
enum Node {
    Unit(String, usize, usize),
    Match(Vec<(String, Region)>), // vec must be nonempty
    Loop(Region),
}

// Each edge goes from an output port to an input port.
// `None` refers to the region, `Some(i)` refers to the node at index `i`.
// The second number is the index of the port that is being referred to.
type Edge = ((Option<Id>, usize), (Option<Id>, usize));

struct Size {
    width: f32,
    height: f32,
}

struct Xml {
    tag: String,
    attributes: BTreeMap<String, String>,
    body: String,
}

impl Xml {
    fn new<'a>(
        tag: &str,
        attributes: impl IntoIterator<Item = (&'a str, &'a str)>,
        body: &str,
    ) -> Xml {
        Xml {
            tag: tag.to_owned(),
            attributes: attributes
                .into_iter()
                .map(|(k, v)| (k.to_owned(), v.to_owned()))
                .collect(),
            body: body.to_owned(),
        }
    }

    fn group(children: impl IntoIterator<Item = Xml>) -> Xml {
        Xml {
            tag: "g".to_owned(),
            attributes: BTreeMap::new(),
            body: children.into_iter().map(|xml| xml.to_string()).collect(),
        }
    }
}

impl ToString for Xml {
    fn to_string(self: &Xml) -> String {
        use std::fmt::Write;
        let mut out = String::new();

        write!(out, "<{}", self.tag).unwrap();
        for (key, value) in &self.attributes {
            write!(out, "\n\t{key}=\"{value}\"").unwrap();
        }
        writeln!(out, ">").unwrap();
        for line in self.body.lines() {
            writeln!(out, "\t{line}").unwrap();
        }
        writeln!(out, "</{}>", self.tag).unwrap();

        out
    }
}

fn blend(width: f32, total: usize, index: usize) -> f32 {
    width / ((total + 1) as f32) * (index + 1) as f32
}

impl Node {
    fn inputs(&self, width: f32) -> Vec<f32> {
        match self {
            Node::Unit(_, inputs, _) => (0..*inputs).map(|p| blend(width, *inputs, p)).collect(),
            Node::Match(branches) => {
                let inputs = 1 + branches[0].1.srcs;
                (0..inputs).map(|p| blend(width, inputs, p)).collect()
            }
            Node::Loop(region) => (0..region.srcs)
                .map(|p| REGION_SPACING + blend(width - REGION_SPACING * 2.0, region.srcs, p))
                .collect(),
        }
    }

    fn outputs(&self, width: f32) -> Vec<f32> {
        match self {
            Node::Unit(_, _, outputs) => (0..*outputs).map(|p| blend(width, *outputs, p)).collect(),
            Node::Match(branches) => (0..branches[0].1.dsts)
                .map(|p| blend(width, branches[0].1.dsts, p))
                .collect(),
            Node::Loop(region) => (1..region.dsts)
                .map(|p| REGION_SPACING + blend(width - REGION_SPACING * 2.0, region.dsts, p))
                .collect(),
        }
    }
}

fn port(x: f32, y: f32, color: &str) -> Xml {
    Xml::new(
        "circle",
        [
            ("fill", color),
            ("stroke", "black"),
            ("stroke-width", &format!("{}", STROKE_WIDTH)),
            ("r", &format!("{}", PORT_RADIUS)),
            ("cx", &format!("{}", x)),
            ("cy", &format!("{}", y)),
        ],
        "",
    )
}

impl Node {
    fn to_xml(&self) -> (Size, Xml) {
        match self {
            Node::Unit(text, _, _) => {
                let size = Size {
                    width: SIMPLE_NODE_SIZE,
                    height: SIMPLE_NODE_SIZE,
                };
                let node = Xml::group([
                    Xml::new(
                        "rect",
                        [
                            ("fill", "#FFFF80"),
                            ("stroke", "black"),
                            ("width", &format!("{}", SIMPLE_NODE_SIZE)),
                            ("height", &format!("{}", SIMPLE_NODE_SIZE)),
                            ("stroke-width", &format!("{}", STROKE_WIDTH)),
                            ("rx", &format!("{}", CORNER_RADIUS)),
                        ],
                        "",
                    ),
                    Xml::new(
                        "text",
                        [
                            ("text-anchor", "middle"),
                            ("fill", "black"),
                            ("x", &format!("{}", SIMPLE_NODE_SIZE * 0.5)),
                            ("y", &format!("{}", FONT_SIZE * 1.25)),
                            ("font-size", &format!("{}", FONT_SIZE)),
                        ],
                        text,
                    ),
                ]);
                let inputs = self
                    .inputs(size.width)
                    .into_iter()
                    .map(|x| port(x, 0.0, "white"));
                let outputs = self
                    .outputs(size.width)
                    .into_iter()
                    .map(|x| port(x, size.height, "white"));
                let group = Xml::group(once(node).chain(inputs).chain(outputs));
                (size, group)
            }
            Node::Match(branches) => {
                let children: Vec<_> = branches.iter().map(|t| t.1.to_xml(false)).collect();
                let size = Size {
                    width: REGION_SPACING * (children.len() + 1) as f32
                        + children.iter().map(|t| t.0.width).sum::<f32>(),
                    height: FONT_SIZE * 2.0
                        + REGION_SPACING * 2.0
                        + children
                            .iter()
                            .map(|t| t.0.height)
                            .max_by(f32::total_cmp)
                            .unwrap_or(0.0),
                };

                let background = Xml::new(
                    "rect",
                    [
                        ("fill", "#80FF80"),
                        ("stroke", "black"),
                        ("width", &format!("{}", size.width)),
                        ("height", &format!("{}", size.height)),
                        ("stroke-width", &format!("{}", STROKE_WIDTH)),
                        ("rx", &format!("{}", CORNER_RADIUS)),
                    ],
                    "",
                );
                let text = Xml::new(
                    "text",
                    [
                        ("fill", "black"),
                        ("x", &format!("{}", REGION_SPACING)),
                        ("y", &format!("{}", FONT_SIZE)),
                        ("font-size", &format!("{}", FONT_SIZE)),
                    ],
                    "match",
                );

                let mut w = 0.0;
                let positions: Vec<(f32, f32)> = children
                    .iter()
                    .map(|(s, _)| {
                        w += s.width + REGION_SPACING;
                        (w - s.width, REGION_SPACING + FONT_SIZE * 2.0)
                    })
                    .collect();
                assert_eq!(w + REGION_SPACING, size.width);

                let branches = positions.iter().zip(children).zip(branches).map(
                    |(((x, y), (s, mut xml)), (label, _))| {
                        xml.attributes
                            .insert("transform".to_owned(), format!("translate({x}, {y})"));
                        let label = Xml::new(
                            "text",
                            [
                                ("text-anchor", "middle"),
                                ("fill", "black"),
                                ("x", &format!("{}", x + s.width * 0.5)),
                                ("y", &format!("{}", FONT_SIZE * 2.0)),
                                ("font-size", &format!("{}", FONT_SIZE)),
                            ],
                            label,
                        );
                        Xml::group([xml, label])
                    },
                );

                let c = |p| match p == 0 {
                    true => "black",
                    false => "white",
                };
                let inputs = self
                    .inputs(size.width)
                    .into_iter()
                    .enumerate()
                    .map(|(i, x)| port(x, 0.0, c(i)));
                let outputs = self
                    .outputs(size.width)
                    .into_iter()
                    .map(|x| port(x, size.height, "white"));
                let group = Xml::group(
                    vec![background, text]
                        .into_iter()
                        .chain(branches)
                        .chain(inputs)
                        .chain(outputs),
                );
                (size, group)
            }
            Node::Loop(region) => {
                let (s, mut xml) = region.to_xml(true);
                let size = Size {
                    width: s.width + REGION_SPACING * 2.0,
                    height: s.height + FONT_SIZE + REGION_SPACING * 2.0,
                };

                let background = Xml::new(
                    "rect",
                    [
                        ("fill", "#FF8080"),
                        ("stroke", "black"),
                        ("width", &format!("{}", size.width)),
                        ("height", &format!("{}", size.height)),
                        ("stroke-width", &format!("{}", STROKE_WIDTH)),
                        ("rx", &format!("{}", CORNER_RADIUS)),
                    ],
                    "",
                );
                let text = Xml::new(
                    "text",
                    [
                        ("fill", "black"),
                        ("x", &format!("{}", REGION_SPACING)),
                        ("y", &format!("{}", FONT_SIZE)),
                        ("font-size", &format!("{}", FONT_SIZE)),
                    ],
                    "loop",
                );

                let (x, y) = (REGION_SPACING, REGION_SPACING + FONT_SIZE);
                xml.attributes
                    .insert("transform".to_owned(), format!("translate({x}, {y})"));

                let inputs = self
                    .inputs(size.width)
                    .into_iter()
                    .map(|x| port(x, 0.0, "white"));
                let outputs = self
                    .outputs(size.width)
                    .into_iter()
                    .map(|x| port(x, size.height, "white"));
                let group = Xml::group(
                    vec![background, text, xml]
                        .into_iter()
                        .chain(inputs)
                        .chain(outputs),
                );
                (size, group)
            }
        }
    }
}

impl Region {
    fn to_xml(&self, in_loop: bool) -> (Size, Xml) {
        let mut edges = self.edges.clone();
        edges.sort();

        let mut children: BTreeMap<_, _> = self.nodes.iter().map(|t| (t.0, t.1.to_xml())).collect();

        let mut layers: Vec<Vec<Id>> = vec![];
        let mut to_order: BTreeSet<Id> = self.nodes.keys().copied().collect();
        while !to_order.is_empty() {
            let mut next_layer = to_order.clone();
            for ((a, _), (b, _)) in &edges {
                if let (Some(a), Some(b)) = (a, b) {
                    if to_order.contains(b) {
                        next_layer.remove(a);
                    }
                }
            }
            to_order.retain(|node| !next_layer.contains(node));

            let mut next_layer: Vec<Id> = next_layer.into_iter().collect();
            next_layer.sort(); // determinism
            layers.push(next_layer);
        }

        let sizes: Vec<Size> = layers
            .iter()
            .map(|layer| Size {
                width: layer.iter().map(|node| children[node].0.width).sum::<f32>(),
                height: layer
                    .iter()
                    .map(|node| children[node].0.height)
                    .max_by(f32::total_cmp)
                    .unwrap(),
            })
            .collect();

        let size = Size {
            width: sizes.iter().map(|s| s.width).sum::<f32>()
                + NODE_SPACING * (children.len() + 1) as f32,
            height: sizes.iter().map(|s| s.height).sum::<f32>()
                + NODE_SPACING * (layers.len() + 1) as f32,
        };

        let mut w = NODE_SPACING;
        let mut h = NODE_SPACING;
        let positions: BTreeMap<Id, (f32, f32)> = layers
            .iter()
            .zip(sizes)
            .rev()
            .flat_map(|(nodes, Size { height, .. })| {
                let out: Vec<_> = nodes
                    .iter()
                    .map(|node| {
                        let out = (*node, (w, h));
                        w += children[node].0.width + NODE_SPACING;
                        out
                    })
                    .collect();
                h += height + NODE_SPACING;
                out
            })
            .collect();
        assert_eq!(w, size.width);
        assert_eq!(h, size.height);

        let edges = Xml::group(edges.iter().map(|((a, i), (b, j))| {
            let (a_x, a_y) = match a {
                None => (blend(size.width, self.srcs, *i), 0.0),
                Some(a) => (
                    positions[a].0 + self.nodes[a].outputs(children[&a].0.width)[*i],
                    positions[a].1 + children[&a].0.height,
                ),
            };
            let (b_x, b_y) = match b {
                None => (blend(size.width, self.dsts, *j), size.height),
                Some(b) => (
                    positions[b].0 + self.nodes[b].inputs(children[b].0.width)[*j],
                    positions[b].1,
                ),
            };

            let break_y = match a {
                _ if b.is_none() => {
                    b_y - NODE_SPACING
                        + CORNER_RADIUS
                        + blend(NODE_SPACING - CORNER_RADIUS * 2.0, self.dsts, *j)
                }
                Some(a) => {
                    let layer = layers.iter().find(|layer| layer.contains(a)).unwrap();
                    let total = layer
                        .iter()
                        .map(|node| self.nodes[node].outputs(0.0).len())
                        .sum();
                    let mut index = 0;
                    for node in layer.iter().rev() {
                        if node == a {
                            index += *i;
                            break;
                        }
                        index += self.nodes[node].outputs(0.0).len();
                    }
                    a_y + CORNER_RADIUS + blend(NODE_SPACING - CORNER_RADIUS * 2.0, total, index)
                }
                None => {
                    a_y + CORNER_RADIUS + blend(NODE_SPACING - CORNER_RADIUS * 2.0, self.srcs, *i)
                }
            };

            let positive_offset = ((b_x - a_x) * 0.5).abs().min(CORNER_RADIUS);
            let direction_offset = match a_x < b_x {
                true => positive_offset,
                false => -positive_offset,
            };
            let arc_1_a_y = break_y - CORNER_RADIUS;
            let arc_1_b_x = a_x + direction_offset;
            let arc_2_a_x = b_x - direction_offset;
            let arc_2_b_y = break_y + CORNER_RADIUS;

            let path_string = format!(
                "M {a_x} {a_y}\
                 V {arc_1_a_y}\
                 Q {a_x} {break_y} {arc_1_b_x} {break_y}\
                 H {arc_2_a_x}\
                 Q {b_x} {break_y} {b_x} {arc_2_b_y}\
                 V {b_y}"
            );
            Xml::new(
                "path",
                [
                    ("fill", "transparent"),
                    ("stroke", "black"),
                    ("stroke-linecap", "round"),
                    ("stroke-width", &format!("{}", STROKE_WIDTH)),
                    ("d", &path_string),
                ],
                "",
            )
        }));

        let (s, d) = (self.srcs, self.dsts);
        let c = |p| if p == 0 && in_loop { "black" } else { "white" };
        let srcs = Xml::group((0..s).map(|p| port(blend(size.width, s, p), 0.0, "white")));
        let dsts = Xml::group((0..d).map(|p| port(blend(size.width, d, p), size.height, c(p))));

        let nodes = Xml::group(positions.iter().map(|(id, (x, y))| {
            let (_, mut xml) = children.remove(id).unwrap();
            xml.attributes
                .insert("transform".to_owned(), format!("translate({x}, {y})"));
            xml
        }));

        let background = Xml::new(
            "rect",
            [
                ("fill", "white"),
                ("stroke", "black"),
                ("stroke-width", &format!("{}", STROKE_WIDTH)),
                ("width", &format!("{}", size.width)),
                ("height", &format!("{}", size.height)),
                ("rx", &format!("{}", CORNER_RADIUS)),
            ],
            "",
        );

        (size, Xml::group([background, edges, nodes, srcs, dsts]))
    }
}

impl Region {
    fn to_svg(&self) -> String {
        let (size, xml) = self.to_xml(false);
        let svg = Xml::new(
            "svg",
            [
                ("version", "1.1"),
                ("width", &format!("{}", size.width)),
                ("height", &format!("{}", size.height)),
                ("xmlns", "http://www.w3.org/2000/svg"),
            ],
            &xml.to_string(),
        );

        svg.to_string()
    }
}

fn mk_node_and_input_edges(index: Id, nodes: &[RvsdgBody]) -> (Node, Vec<Edge>) {
    let (node, operands): (Node, Vec<Operand>) = match &nodes[index] {
        RvsdgBody::PureOp(Expr::Op(f, xs)) => {
            (Node::Unit(format!("{f}"), xs.len(), 1), xs.to_vec())
        }
        RvsdgBody::PureOp(Expr::Call(f, xs)) => {
            (Node::Unit(f.to_string(), xs.len(), 1), xs.to_vec())
        }
        RvsdgBody::PureOp(Expr::Const(ConstOps::Const, _, v)) => {
            (Node::Unit(format!("{v}"), 0, 1), vec![])
        }
        RvsdgBody::Gamma {
            pred,
            inputs,
            outputs,
        } => (
            Node::Match(
                outputs
                    .iter()
                    .enumerate()
                    .map(|(pred, os)| (format!("{pred}"), mk_region(inputs.len(), os, nodes)))
                    .collect(),
            ),
            once(pred).chain(inputs).copied().collect::<Vec<_>>(),
        ),
        RvsdgBody::Theta {
            pred,
            inputs,
            outputs,
        } => (
            Node::Loop(mk_region(
                inputs.len(),
                &once(pred).chain(outputs).copied().collect::<Vec<_>>(),
                nodes,
            )),
            inputs.to_vec(),
        ),
    };
    let input_edges = operands
        .iter()
        .enumerate()
        .map(|(j, x)| {
            (
                match x {
                    Operand::Arg(i) => (None, *i),
                    Operand::Id(id) => (Some(*id), 0),
                    Operand::Project(i, id) => (Some(*id), *i),
                },
                (Some(index), j),
            )
        })
        .collect();
    (node, input_edges)
}

// returns only nodes in the same REGION as `output`
fn reachable_nodes(reachable: &mut BTreeSet<Id>, all: &[RvsdgBody], output: Operand) {
    let id = match output {
        Operand::Arg(..) => return,
        Operand::Id(id) => id,
        Operand::Project(_, id) => id,
    };
    if reachable.insert(id) {
        let inputs = match &all[id] {
            RvsdgBody::PureOp(Expr::Op(_, xs)) | RvsdgBody::PureOp(Expr::Call(_, xs)) => xs.clone(),
            RvsdgBody::PureOp(Expr::Const(..)) => vec![],
            RvsdgBody::Gamma { pred, inputs, .. } => once(pred).chain(inputs).copied().collect(),
            RvsdgBody::Theta { inputs, .. } => inputs.clone(),
        };
        for input in inputs {
            reachable_nodes(reachable, all, input);
        }
    }
}

fn mk_region(srcs: usize, dsts: &[Operand], nodes: &[RvsdgBody]) -> Region {
    let mut reachable = BTreeSet::new();
    dsts.iter().for_each(|operand| {
        reachable_nodes(&mut reachable, nodes, *operand);
    });

    let (nodes, edges): (BTreeMap<_, _>, Vec<_>) = reachable
        .iter()
        .map(|i| {
            let (node, edges) = mk_node_and_input_edges(*i, nodes);
            ((*i, node), edges)
        })
        .unzip();
    let mut edges = edges.concat();
    // add edges to dsts
    edges.extend(dsts.iter().enumerate().map(|(j, x)| {
        (
            match x {
                Operand::Arg(i) => (None, *i),
                Operand::Id(id) => (Some(*id), 0),
                Operand::Project(i, id) => (Some(*id), *i),
            },
            (None, j),
        )
    }));

    Region {
        srcs,
        dsts: dsts.len(),
        nodes,
        edges,
    }
}

impl RvsdgProgram {
    pub fn to_svg(&self) -> String {
        let mut xmls: Vec<Xml> = vec![];
        let mut height: f32 = 0.0;
        let mut width: f32 = 0.0;
        for function in &self.functions {
            let (size, xml) = function.to_region().to_xml(false);
            height += size.height;
            width = width.max(size.width);
            xmls.push(xml);
        }
        Xml::new(
            "svg",
            [
                ("version", "1.1"),
                ("width", &format!("{}", width)),
                ("height", &format!("{}", height)),
                ("xmlns", "http://www.w3.org/2000/svg"),
            ],
            &xmls
                .into_iter()
                .map(|xml| xml.to_string())
                .collect::<Vec<_>>()
                .join("\n"),
        )
        .to_string()
    }
}

impl RvsdgFunction {
    pub(crate) fn to_svg(&self) -> String {
        self.to_region().to_svg()
    }

    pub(crate) fn to_region(&self) -> Region {
        let dsts: Vec<_> = self.result.iter().copied().collect();
        mk_region(self.n_args, &dsts, &self.nodes)
    }
}

#[cfg(test)]
mod tests {
    use super::*;
    use bril_rs::{Literal, Type, ValueOps};

    #[test]
    fn rvsdg2svg_basic() {
        let svg_old = Region {
            srcs: 2,
            dsts: 1,
            nodes: BTreeMap::from([
                (
                    0,
                    Node::Match(vec![
                        (
                            "0".to_owned(),
                            Region {
                                srcs: 2,
                                dsts: 1,
                                nodes: BTreeMap::from([(0, Node::Unit("0".to_owned(), 0, 1))]),
                                edges: vec![((Some(0), 0), (None, 0))],
                            },
                        ),
                        (
                            "1".to_owned(),
                            Region {
                                srcs: 2,
                                dsts: 1,
                                nodes: BTreeMap::from([(0, Node::Unit("add".to_owned(), 2, 1))]),
                                edges: vec![
                                    ((None, 0), (Some(0), 0)),
                                    ((None, 1), (Some(0), 1)),
                                    ((Some(0), 0), (None, 0)),
                                ],
                            },
                        ),
                    ]),
                ),
                (
                    1,
                    Node::Loop(Region {
                        srcs: 3,
                        dsts: 4,
                        nodes: BTreeMap::from([
                            (0, Node::Unit("add".to_owned(), 2, 1)),
                            (1, Node::Unit("1".to_owned(), 0, 1)),
                            (2, Node::Unit("5".to_owned(), 0, 1)),
                            (3, Node::Unit("mul".to_owned(), 2, 1)),
                            (4, Node::Unit("add".to_owned(), 2, 1)),
                            (5, Node::Unit("eq".to_owned(), 2, 1)),
                        ]),
                        edges: vec![
                            ((None, 0), (Some(0), 0)),
                            ((Some(1), 0), (Some(0), 1)),
                            ((None, 0), (Some(3), 0)),
                            ((Some(2), 0), (Some(3), 1)),
                            ((Some(2), 0), (Some(4), 0)),
                            ((None, 2), (Some(4), 1)),
                            ((Some(5), 0), (None, 0)),
                            ((Some(0), 0), (None, 1)),
                            ((Some(3), 0), (None, 2)),
                            ((Some(4), 0), (None, 3)),
                            ((Some(0), 0), (Some(5), 0)),
                            ((Some(2), 0), (Some(5), 1)),
                        ],
                    }),
                ),
                (2, Node::Unit("add".to_owned(), 2, 1)),
            ]),
            edges: vec![
                ((None, 0), (Some(0), 0)),
                ((None, 0), (Some(0), 1)),
                ((None, 1), (Some(0), 2)),
                ((None, 0), (Some(1), 0)),
                ((None, 1), (Some(1), 1)),
                ((None, 0), (Some(1), 2)),
                ((Some(0), 0), (Some(2), 0)),
                ((Some(1), 1), (Some(2), 1)),
                ((Some(2), 0), (None, 0)),
            ],
        }
        .to_svg();

        let svg_new = RvsdgFunction {
            n_args: 2,
            nodes: vec![
                RvsdgBody::PureOp(Expr::Const(ConstOps::Const, Type::Int, Literal::Int(0))),
                RvsdgBody::PureOp(Expr::Op(
                    ValueOps::Add,
                    vec![Operand::Arg(0), Operand::Arg(1)],
                )),
                RvsdgBody::Gamma {
                    pred: Operand::Arg(0),
                    inputs: vec![Operand::Arg(0), Operand::Arg(1)],
                    outputs: vec![vec![Operand::Id(0)], vec![Operand::Id(1)]],
                },
                RvsdgBody::PureOp(Expr::Op(
                    ValueOps::Add,
                    vec![Operand::Arg(0), Operand::Id(4)],
                )),
                RvsdgBody::PureOp(Expr::Const(ConstOps::Const, Type::Int, Literal::Int(1))),
                RvsdgBody::PureOp(Expr::Const(ConstOps::Const, Type::Int, Literal::Int(5))),
                RvsdgBody::PureOp(Expr::Op(
                    ValueOps::Mul,
                    vec![Operand::Arg(0), Operand::Id(5)],
                )),
                RvsdgBody::PureOp(Expr::Op(
                    ValueOps::Add,
                    vec![Operand::Id(5), Operand::Arg(2)],
                )),
                RvsdgBody::PureOp(Expr::Op(ValueOps::Eq, vec![Operand::Id(3), Operand::Id(5)])),
                RvsdgBody::Theta {
                    pred: Operand::Id(8),
                    inputs: vec![Operand::Arg(0), Operand::Arg(1), Operand::Arg(0)],
                    outputs: vec![Operand::Id(3), Operand::Id(6), Operand::Id(7)],
                },
                RvsdgBody::PureOp(Expr::Op(
                    ValueOps::Add,
                    vec![Operand::Id(2), Operand::Project(1, 9)],
                )),
            ],
            result: Some(Operand::Id(10)),
        }
        .to_svg();

        assert_eq!(svg_old, svg_new);
    }
}<|MERGE_RESOLUTION|>--- conflicted
+++ resolved
@@ -3,13 +3,7 @@
 
 use bril_rs::ConstOps;
 
-<<<<<<< HEAD
-use super::{Expr, Id, Operand, RvsdgBody, RvsdgFunction};
-=======
-use crate::cfg::Identifier;
-
 use super::{Expr, Id, Operand, RvsdgBody, RvsdgFunction, RvsdgProgram};
->>>>>>> efd641c8
 
 const SIMPLE_NODE_SIZE: f32 = 100.0;
 const STROKE_WIDTH: f32 = SIMPLE_NODE_SIZE * 0.02;
