--- conflicted
+++ resolved
@@ -138,17 +138,10 @@
 fn switch_pull_in_below() -> crate::Result {
     let build = "
     (let id (Id (i64-fresh!)))
-<<<<<<< HEAD
     (let c (Add (Num id 0) (Num id 1)))
     (let s1 (Add (Num id 4) (Num id 1)))
     (let s2 (Add (Num id 5) (Num id 1)))
     (let s3 (Add (Num id 6) (Num id 1)))
-=======
-    (let c (Read (Num id 3)))
-    (let s1 (Read (Num id 4)))
-    (let s2 (Read (Num id 5)))
-    (let s3 (Read (Num id 6)))
->>>>>>> f70bc685
 
     (let switch (Switch c (Cons s1 (Cons s2 (Nil)))))
     (let lhs (All (Sequential) (Cons switch (Cons s3 (Nil)))))
