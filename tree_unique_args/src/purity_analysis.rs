--- conflicted
+++ resolved
@@ -117,11 +117,7 @@
 (let f2
     (Function id_fun2
         (Get 
-<<<<<<< HEAD
-            (All (Sequential)
-=======
             (All id_fun2 (Sequential)
->>>>>>> e7124bda
                     (Pair 
                     (Print (Get (Arg id_fun2) 0)) 
                     (Add 
@@ -130,27 +126,6 @@
             1)))
 (let pure-loop
     (Loop id1
-<<<<<<< HEAD
-        (All (Parallel) (Pair (Num id-outer 0) (Num id-outer 0)))
-        (All (Sequential) (Pair
-            ; pred
-            (LessThan (Get (Arg id1) 0) (Get (Arg id1) 1))
-            ; output
-            (All (Parallel) 
-                    (Pair
-                    (Add (Call id_fun1 (All (Sequential) (Cons (Get (Arg id1) 0) (Nil)))) (Num id1 1))
-                    (Sub (Get (Arg id1) 1) (Num id1 1))))))))
-(let impure-loop
-    (Loop id2
-        (All (Parallel) (Pair (Num id-outer 0) (Num id-outer 0)))
-        (All (Sequential) (Pair
-            ; pred
-            (LessThan (Get (Arg id2) 0) (Get (Arg id2) 1))
-            ; output
-            (All (Parallel) 
-                    (Pair
-                    (Add (Call id_fun2 (All (Sequential) (Cons (Get (Arg id2) 0) (Nil)))) (Num id2 1))
-=======
         (All id-outer (Parallel) (Pair (Num id-outer 0) (Num id-outer 0)))
         (All id1 (Sequential) (Pair
             ; pred
@@ -170,7 +145,6 @@
             (All id2 (Parallel) 
                     (Pair
                     (Add (Call id_fun2 (All id2 (Sequential) (Cons (Get (Arg id2) 0) (Nil)))) (Num id2 1))
->>>>>>> e7124bda
                     (Sub (Get (Arg id2) 1) (Num id2 1))))))))
     "
     .to_string();
