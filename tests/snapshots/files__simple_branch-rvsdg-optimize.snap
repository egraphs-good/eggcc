---
source: tests/files.rs
expression: visualization.result
---
@main {
<<<<<<< HEAD
  jmp .__2__;
.__36__:
  jmp .__37__;
.__31__:
  v30: int = id v28;
  jmp .__36__;
.__29__:
  v28: int = const 0;
  jmp .__31__;
.__27__:
  jmp .__29__;
.__35__:
  v30: int = id v33;
  jmp .__36__;
.__34__:
  v33: int = const 1;
  jmp .__35__;
.__32__:
  jmp .__34__;
.__26__:
  br v23 .__32__ .__27__;
.__25__:
  jmp .__26__;
.__24__:
  v23: bool = lt v19 v21;
  jmp .__25__;
.__22__:
  v21: int = const 0;
  jmp .__24__;
.__20__:
  v19: int = const 1;
  jmp .__22__;
.__18__:
  jmp .__20__;
.__13__:
  v12: int = id v10;
  jmp .__18__;
.__11__:
  v10: int = const 0;
  jmp .__13__;
.__9__:
  jmp .__11__;
.__17__:
  v12: int = id v15;
  jmp .__18__;
=======
  v0: int = const 1;
  jmp .__3__;
.__18__:
  jmp .__19__;
.__17__:
  jmp .__18__;
.__12__:
  v11: int = id v9;
  jmp .__17__;
.__10__:
  v9: int = const 0;
  jmp .__12__;
.__8__:
  jmp .__10__;
>>>>>>> 64d210f5
.__16__:
  v15: int = const 1;
  jmp .__17__;
.__14__:
  jmp .__16__;
.__8__:
  br v5 .__14__ .__9__;
.__7__:
  jmp .__8__;
.__6__:
  v5: bool = lt v1 v3;
  jmp .__7__;
.__4__:
  v3: int = const 0;
  jmp .__6__;
<<<<<<< HEAD
.__2__:
  v1: int = const 1;
  jmp .__4__;
.__37__:
  print v12;
=======
.__3__:
  v2: int = const 0;
  jmp .__5__;
.__19__:
  print v11;
>>>>>>> 64d210f5
}
<|MERGE_RESOLUTION|>--- conflicted
+++ resolved
@@ -3,41 +3,11 @@
 expression: visualization.result
 ---
 @main {
-<<<<<<< HEAD
   jmp .__2__;
-.__36__:
-  jmp .__37__;
-.__31__:
-  v30: int = id v28;
-  jmp .__36__;
-.__29__:
-  v28: int = const 0;
-  jmp .__31__;
-.__27__:
-  jmp .__29__;
-.__35__:
-  v30: int = id v33;
-  jmp .__36__;
-.__34__:
-  v33: int = const 1;
-  jmp .__35__;
-.__32__:
-  jmp .__34__;
-.__26__:
-  br v23 .__32__ .__27__;
-.__25__:
-  jmp .__26__;
-.__24__:
-  v23: bool = lt v19 v21;
-  jmp .__25__;
-.__22__:
-  v21: int = const 0;
-  jmp .__24__;
-.__20__:
-  v19: int = const 1;
-  jmp .__22__;
+.__19__:
+  jmp .__20__;
 .__18__:
-  jmp .__20__;
+  jmp .__19__;
 .__13__:
   v12: int = id v10;
   jmp .__18__;
@@ -49,22 +19,6 @@
 .__17__:
   v12: int = id v15;
   jmp .__18__;
-=======
-  v0: int = const 1;
-  jmp .__3__;
-.__18__:
-  jmp .__19__;
-.__17__:
-  jmp .__18__;
-.__12__:
-  v11: int = id v9;
-  jmp .__17__;
-.__10__:
-  v9: int = const 0;
-  jmp .__12__;
-.__8__:
-  jmp .__10__;
->>>>>>> 64d210f5
 .__16__:
   v15: int = const 1;
   jmp .__17__;
@@ -80,17 +34,9 @@
 .__4__:
   v3: int = const 0;
   jmp .__6__;
-<<<<<<< HEAD
 .__2__:
   v1: int = const 1;
   jmp .__4__;
-.__37__:
+.__20__:
   print v12;
-=======
-.__3__:
-  v2: int = const 0;
-  jmp .__5__;
-.__19__:
-  print v11;
->>>>>>> 64d210f5
 }
