--- conflicted
+++ resolved
@@ -14,16 +14,9 @@
 
 pub(crate) fn helpers() -> String {
     "
-<<<<<<< HEAD
 (repeat 1
     (saturate tuple-helpers)
     (saturate context-of)
-=======
-(saturate
-    (saturate type-helpers)
-    (saturate error-checking)
-
->>>>>>> 8c85729a
     (saturate
         (saturate 
             (saturate type-helpers)
@@ -79,7 +72,6 @@
             type-analysis)
         (saturate is-resolved)
 
-<<<<<<< HEAD
         (saturate subst)
         apply-subst-unions
         cleanup-subst
@@ -90,14 +82,6 @@
         cleanup-drop
 
         (saturate always-run-postprocess))
-=======
-    (saturate boundary-analysis)
-)
-
-;; be careful to finish dropping and substituting before subsuming things!
-;; otherwise substitution or dropat may not finish, violating the weak linearity invariant
-subsume-after-helpers
->>>>>>> 8c85729a
 "
     .to_string()
 }
@@ -168,7 +152,6 @@
 
 pub fn mk_sequential_schedule() -> Vec<String> {
     let helpers = helpers();
-<<<<<<< HEAD
     let after_helpers = after_helpers();
     let mut res = vec![format!(
         "
@@ -180,16 +163,6 @@
             {after_helpers}
         ))
         "
-=======
-
-    let mut res = vec![format!(
-        "
-(run-schedule
-   (saturate
-      {helpers}
-      passthrough
-      state-edge-passthrough))"
->>>>>>> 8c85729a
     )];
     res.extend(optimizations().iter().map(|optimization| {
         format!(
@@ -202,13 +175,15 @@
         )
     }));
     res
+        )
+    }));
+    res
 }
 
 /// Parallel schedule must return a single string,
 /// a schedule that runs optimizations over the egraph.
 pub fn parallel_schedule() -> Vec<String> {
     let helpers = helpers();
-<<<<<<< HEAD
     let after_helpers = after_helpers();
     let mut schedule = "".to_string();
     let all_optimization_iter = 2;
@@ -245,29 +220,4 @@
         ),
         schedule,
     ]
-=======
-
-    vec![format!(
-        "
-(run-schedule
-    (saturate
-      {helpers}
-      passthrough
-      state-edge-passthrough)
-
-    (repeat 2
-        {helpers}
-        all-optimizations
-    )
-
-    (repeat 4
-        {helpers}
-        cheap-optimizations
-    )
-
-    {helpers}
-)
-"
-    )]
->>>>>>> 8c85729a
 }