#[derive(Debug)]
pub enum CompilerPass {
    // Run the given egglog schedule, then extract
    Schedule(String),
    // Run inlining and the given egglog schedule, then extract
    InlineWithSchedule(String),
}

impl CompilerPass {
    pub fn egglog_schedule(&self) -> &str {
        match self {
            CompilerPass::Schedule(s) => s,
            CompilerPass::InlineWithSchedule(s) => s,
        }
    }
}

pub(crate) fn helpers() -> String {
    "
    ;; first, run substitution and drop to saturation
    ;; these depend on type analysis, always-run, and context

    ;; first, saturate always run
    (saturate
        (saturate 
            (saturate type-helpers)
            type-analysis)
        (saturate 
            (saturate type-helpers)
            always-run)
        error-checking)

    (saturate
        (saturate 
            (saturate type-helpers)
            type-analysis)

        ;; first, check which eclasses are resolved
        (saturate is-resolved)
        (saturate term-subst)
        ;; do substutition for one round, subsuming as we go
        (saturate subst)
        ;; apply the equalities found
        apply-subst-unions

        ;; add context
        (saturate context)
        (saturate drop)
        apply-drop-unions
        cleanup-drop
    )

    (saturate canon)
    (saturate interval-analysis)
    (saturate
     terms
     (saturate
       terms-helpers
       (saturate terms-helpers-helpers)))
    (saturate mem-simple)

    ;; cicm index
    cicm-index

    ;; memory-helpers TODO run memory helpers for memory optimizations

    ;; finally, subsume now that helpers are done
    subsume-after-helpers

    ;; do a boundary analysis for loop invariant code motion
    boundary-analysis

    loop-iters-analysis
"
    .to_string()
}

fn cheap_optimizations() -> Vec<String> {
    // TODO enable loop peeling
    // currently causes saturation issues, probably by creating dead loops that are allowed to have any value

    [
        "hacker",
        "loop-simplify",
        "interval-rewrite",
        "always-switch-rewrite",
        // "memory",
        "peepholes",
    ]
    .iter()
    .map(|opt| opt.to_string())
    .collect()
}

fn optimizations() -> Vec<String> {
    [
        "select_opt",
        "loop-unroll",
        "switch_rewrite",
        "loop-inv-motion",
        "loop-strength-reduction",
        "cicm",
        "push-in",
    ]
    .iter()
    .map(|opt| opt.to_string())
    .chain(cheap_optimizations())
    .collect()
}

pub fn rulesets() -> String {
    let all_optimizations = optimizations().join("\n");
    let cheap_optimizations = cheap_optimizations().join("\n");
    format!(
        "
(unstable-combined-ruleset cheap-optimizations
    {cheap_optimizations}
)

(unstable-combined-ruleset all-optimizations
    {all_optimizations}
)
    "
    )
}

pub fn mk_sequential_schedule() -> Vec<CompilerPass> {
    let helpers = helpers();

    let mut res = vec![CompilerPass::Schedule(format!(
        "
(run-schedule
   (saturate
      {helpers}
      passthrough
      state-edge-passthrough))"
    ))];
    res.push(CompilerPass::Schedule(format!(
        "
(run-schedule
  (repeat 3
    {helpers}
    (saturate ivt-analysis)
    loop-inversion)
  
  {helpers})"
    )));
    res.push(CompilerPass::Schedule(format!(
        "
(run-schedule
  (repeat 2
      {helpers}
      swap-if)
  {helpers}
  rec-to-loop
  {helpers})"
    )));
    res.push(CompilerPass::InlineWithSchedule(format!(
        "
(run-schedule {helpers})"
    )));
    res.extend(optimizations().iter().map(|optimization| {
        CompilerPass::Schedule(format!(
            "
(run-schedule
   {helpers}
   {optimization}
   {helpers})
"
        ))
    }));
    res
}

pub fn parallel_schedule() -> Vec<CompilerPass> {
    let helpers = helpers();

    vec![
        CompilerPass::Schedule(format!(
            "
(run-schedule
   (saturate
      {helpers}
      passthrough
      state-edge-passthrough)
    (repeat 2
      {helpers}
      swap-if)
    {helpers}
    rec-to-loop
    {helpers})"
        )),
        CompilerPass::Schedule(format!(
            "
(run-schedule
    (repeat 3
      {helpers}
      (saturate ivt-analysis)
      loop-inversion)

    {helpers})"
        )),
        CompilerPass::InlineWithSchedule(format!(
            "
(run-schedule
    (saturate
      {helpers}
      passthrough
      state-edge-passthrough)
    (repeat 2
        {helpers}
        all-optimizations
    )

    (repeat 4
        {helpers}
        cheap-optimizations
    )

<<<<<<< HEAD
    (saturate
      {helpers}
      passthrough
      state-edge-passthrough)
=======
    {helpers}
    add-to-debug-expr
>>>>>>> 058bb25e
)
"
        )),
    ]
}<|MERGE_RESOLUTION|>--- conflicted
+++ resolved
@@ -217,15 +217,11 @@
         cheap-optimizations
     )
 
-<<<<<<< HEAD
     (saturate
       {helpers}
       passthrough
       state-edge-passthrough)
-=======
-    {helpers}
     add-to-debug-expr
->>>>>>> 058bb25e
 )
 "
         )),
