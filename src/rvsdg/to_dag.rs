//! Convert RVSDG programs to the dag encoding, adding context nodes as we go.
//! This is a fairly direct translation, with a minor difference being
//! that if nodes do not create a region.
//! When we translate if nodes, we add context nodes at the inputs to the region.
//! Common sub-expressions can still be shared across branches, avoiding blowup from context nodes.
//! We are careful to add context to every leaf node (Empty, Arg, and Const)
use std::iter;

#[cfg(test)]
use crate::{cfg::program_to_cfg, rvsdg::cfg_to_rvsdg, util::parse_from_string};
use dag_in_context::ast::*;
#[cfg(test)]
use dag_in_context::interpreter::Value;
#[cfg(test)]
use dag_in_context::schema::Constant;
use indexmap::IndexMap;

use crate::rvsdg::{BasicExpr, Id, Operand, RvsdgBody, RvsdgFunction, RvsdgProgram};
use bril_rs::{EffectOps, Literal, ValueOps};
use dag_in_context::{
    ast::{add, call, dowhile, function, int, less_than, program_vec, tfalse, ttrue},
    schema::{RcExpr, TreeProgram, Type},
};

use super::RvsdgType;

impl RvsdgProgram {
    /// Converts an RVSDG program to the dag encoding.
    /// Common subexpressions are shared by the same Rc<Expr> in the dag encoding.
    /// This invariant is maintained by restore_sharing_invariant.
    /// Also adds context to the program.
    pub fn to_dag_encoding(&self) -> TreeProgram {
        let last_function = self.functions.last().unwrap();
        let rest_functions = self.functions.iter().take(self.functions.len() - 1);

        program_vec(
            last_function.to_dag_encoding(),
            rest_functions
                .map(|f| f.to_dag_encoding())
                .collect::<Vec<_>>(),
        )
        .restore_sharing_invariant()
    }
}

/// We cache a stored value for each node in the RVSDG, representing the corresponding
/// expression in the dag encoding.
/// These can either be tuple typed or single typed, and we need to track this to properly translate projects.
#[derive(Clone, Debug)]
struct StoredValue {
    is_tuple: bool,
    expr: RcExpr,
}

impl StoredValue {
    fn to_single_expr(&self) -> RcExpr {
        if self.is_tuple {
            panic!("Cannot convert tuple to single expr. Got {:?}", self)
        } else {
            self.expr.clone()
        }
    }

    fn project(&self, index: usize) -> StoredValue {
        if self.is_tuple {
            StoredValue {
                is_tuple: false,
                expr: get(self.expr.clone(), index),
            }
        } else {
            assert_eq!(
                index, 0,
                "Tried to access index {} of non-tuple value",
                index
            );
            self.clone()
        }
    }
}

struct DagTranslator<'a> {
    /// `stored_node` is a cache of already translated rvsdg nodes.
    stored_node: IndexMap<Id, StoredValue>,
    /// A reference to the nodes in the RVSDG.
    nodes: &'a [RvsdgBody],
    /// The next id to assign to an alloc.
    next_alloc_id: i64,
}

impl<'a> DagTranslator<'a> {
    /// Adds a pure expression to the cache.
    /// Essentially inlines all references to this expression instead of binding it.
    /// Importantly, on translation back to RVSDG we should ensure that pure
    /// common subexpressions are not duplicated.
    fn cache_single(&mut self, expr: RcExpr, id: Id) -> StoredValue {
        let res = StoredValue {
            is_tuple: false,
            expr: expr.clone(),
        };
        self.stored_node.insert(id, res.clone());
        res
    }

    fn tuple_res(&mut self, expr: RcExpr, id: Id) -> StoredValue {
        let res = StoredValue {
            is_tuple: true,
            expr: expr.clone(),
        };
        self.stored_node.insert(id, res.clone());
        res
    }

    /// Translate a sub-region by creating a new region
    /// translator and translating the operands.
    /// Returns the translated expression and the resulting
    /// values, assuming the new expression is let-bound
    /// using `add_region_binding`.
    /// Loops don't return their predicate, so skip
    /// the first output using `skip_outputs`.
    fn translate_subregion(
        &mut self,
        operands: impl DoubleEndedIterator<Item = Operand>,
    ) -> RcExpr {
        let resulting_exprs = operands.map(|operand| {
            let res = self.translate_operand(operand);
            res.to_single_expr()
        });

        parallel_vec_nonempty(resulting_exprs)
    }

    fn translate_operand(&mut self, operand: Operand) -> StoredValue {
        match operand {
            Operand::Arg(index) => StoredValue {
                is_tuple: false,
                expr: get(arg(), index),
            },
            Operand::Project(p_index, id) => self.translate_node(id).project(p_index),
        }
    }

    /// Translate a node or return the index of the already-translated node.
    /// For regions, translates the region and returns the index of the
    /// tuple containing the results.
    fn translate_node(&mut self, id: Id) -> StoredValue {
        let node = &self.nodes[id];

        if let Some(cached) = self.stored_node.get(&id) {
            return cached.clone();
        }
        match node {
            RvsdgBody::BasicOp(expr) => self.translate_basic_expr(expr.clone(), id),
            RvsdgBody::If {
                pred,
                inputs,
                then_branch,
                else_branch,
            } => {
                let mut input_values = vec![];
                for input in inputs {
                    input_values.push(self.translate_operand(*input).to_single_expr());
                }
                let input_concat = parallel_vec(input_values.clone());
                let pred = self.translate_operand(*pred).to_single_expr();

                let then_translated = self.translate_subregion(then_branch.iter().copied());
                let else_translated = self.translate_subregion(else_branch.iter().copied());

                let expr = tif(pred, input_concat, then_translated, else_translated);
                self.tuple_res(expr, id)
            }
            RvsdgBody::Gamma {
                pred,
                inputs,
                outputs,
            } => {
                let mut inputs_values = vec![];
                for input in inputs {
                    inputs_values.push(self.translate_operand(*input));
                }

                let pred = self.translate_operand(*pred).to_single_expr();
                let input_concat =
                    parallel_vec(inputs_values.iter().map(|val| val.to_single_expr()));

                let mut branches = vec![];
                for output_vec in outputs.iter().enumerate() {
                    let translated = self.translate_subregion(output_vec.1.iter().copied());
                    branches.push(translated);
                }
                let expr = switch_vec(pred, input_concat, branches);
                self.tuple_res(expr, id)
            }
            RvsdgBody::Theta {
                pred,
                inputs,
                outputs,
            } => {
                let mut input_values = vec![];
                for input in inputs {
                    input_values.push(self.translate_operand(*input));
                }

                let inputs_translated =
                    parallel_vec_nonempty(input_values.iter().map(|val| val.to_single_expr()));

                // For the sub-region, we need a new region translator
                // with its own arguments and bindings.
                // We then put the whole loop in a let binding and move on.
                let loop_body_translated =
                    self.translate_subregion(iter::once(pred).chain(outputs.iter()).copied());

                let loop_expr = dowhile(inputs_translated, loop_body_translated);

                self.tuple_res(loop_expr, id)
            }
        }
    }

    /// Translate this expression at the given id,
    /// return the newly created index.
    fn translate_basic_expr(&mut self, expr: BasicExpr<Operand>, id: Id) -> StoredValue {
        if let Some(cached) = self.stored_node.get(&id) {
            return cached.clone();
        }

        match expr {
            BasicExpr::Op(op, children, ty) => {
                let children = children
                    .iter()
                    .map(|c| self.translate_operand(*c).to_single_expr())
                    .collect::<Vec<_>>();
                let expr = match (op, children.as_slice()) {
                    (ValueOps::Bitand, [a, b]) => bitand(a.clone(), b.clone()),
                    (ValueOps::Add, [a, b]) => add(a.clone(), b.clone()),
                    (ValueOps::Mul, [a, b]) => mul(a.clone(), b.clone()),
                    (ValueOps::Sub, [a, b]) => sub(a.clone(), b.clone()),
                    (ValueOps::Div, [a, b]) => div(a.clone(), b.clone()),

                    (ValueOps::Smax, [a, b]) => smax(a.clone(), b.clone()),
                    (ValueOps::Smin, [a, b]) => smin(a.clone(), b.clone()),
                    (ValueOps::Shl, [a, b]) => shl(a.clone(), b.clone()),
                    (ValueOps::Shr, [a, b]) => shr(a.clone(), b.clone()),

                    (ValueOps::Fadd, [a, b]) => fadd(a.clone(), b.clone()),
                    (ValueOps::Fmul, [a, b]) => fmul(a.clone(), b.clone()),
                    (ValueOps::Fsub, [a, b]) => fsub(a.clone(), b.clone()),
                    (ValueOps::Fdiv, [a, b]) => fdiv(a.clone(), b.clone()),

                    (ValueOps::Eq, [a, b]) => eq(a.clone(), b.clone()),
                    (ValueOps::Gt, [a, b]) => greater_than(a.clone(), b.clone()),
                    (ValueOps::Lt, [a, b]) => less_than(a.clone(), b.clone()),
                    (ValueOps::Ge, [a, b]) => greater_eq(a.clone(), b.clone()),
                    (ValueOps::Le, [a, b]) => less_eq(a.clone(), b.clone()),

                    (ValueOps::Feq, [a, b]) => feq(a.clone(), b.clone()),
                    (ValueOps::Fgt, [a, b]) => fgreater_than(a.clone(), b.clone()),
                    (ValueOps::Flt, [a, b]) => fless_than(a.clone(), b.clone()),
                    (ValueOps::Fge, [a, b]) => fgreater_eq(a.clone(), b.clone()),
                    (ValueOps::Fle, [a, b]) => fless_eq(a.clone(), b.clone()),
                    (ValueOps::Fmax, [a, b]) => fmax(a.clone(), b.clone()),
                    (ValueOps::Fmin, [a, b]) => fmin(a.clone(), b.clone()),

                    (ValueOps::And, [a, b]) => and(a.clone(), b.clone()),
                    (ValueOps::Or, [a, b]) => or(a.clone(), b.clone()),
                    (ValueOps::Not, [a]) => not(a.clone()),
<<<<<<< HEAD
                    (ValueOps::Neg, [a]) => neg(a.clone()),
=======
                    (ValueOps::Abs, [a]) => abs(a.clone()),
>>>>>>> 7ceb2b75

                    (ValueOps::PtrAdd, [a, b]) => ptradd(a.clone(), b.clone()),
                    (ValueOps::Load, [a, b]) => load(a.clone(), b.clone()),
                    (ValueOps::Alloc, [a, b]) => {
                        let bril_rs::Type::Pointer(_inner) = &ty else {
                            panic!("Alloc should return a pointer type, found {:?}", ty);
                        };
                        let alloc_id = self.next_alloc_id;
                        self.next_alloc_id += 1;
                        alloc(
                            alloc_id,
                            a.clone(),
                            b.clone(),
                            RvsdgType::Bril(ty).to_tree_type().unwrap(),
                        )
                    }
                    (ValueOps::Select, [a, b, c]) => select(a.clone(), b.clone(), c.clone()),
                    _ => todo!("handle {} op", op),
                };
                match op {
                    ValueOps::Alloc | ValueOps::Load => self.tuple_res(expr, id),
                    _ => self.cache_single(expr, id),
                }
            }
            BasicExpr::Call(name, inputs, _num_ret_values, _output_type) => {
                let mut input_values = vec![];
                for input in inputs {
                    input_values.push(self.translate_operand(input));
                }
                let expr = call(
                    name.as_str(),
                    parallel_vec_nonempty(input_values.into_iter().map(|val| val.to_single_expr())),
                );
                self.tuple_res(expr, id)
            }
            BasicExpr::Const(_op, literal, _ty) => {
                let lit_expr = match literal {
                    Literal::Int(n) => int(n),
                    Literal::Bool(b) => {
                        if b {
                            ttrue()
                        } else {
                            tfalse()
                        }
                    }
                    Literal::Float(f) => float(f),
                    _ => todo!("handle other literals"),
                };
                self.cache_single(lit_expr, id)
            }
            BasicExpr::Effect(EffectOps::Print, args) => {
                assert!(args.len() == 2, "print should have 2 arguments");
                let translated = self.translate_operand(args[0]);
                let arg1 = translated.to_single_expr();
                let arg2 = self.translate_operand(args[1]).to_single_expr();

                // print outputs a new unit value
                let expr = tprint(arg1, arg2);
                self.cache_single(expr, id)
            }
            BasicExpr::Effect(EffectOps::Store, args) => {
                assert!(args.len() == 3, "store should have 3 arguments");
                let arg1 = self.translate_operand(args[0]).to_single_expr();
                let arg2 = self.translate_operand(args[1]).to_single_expr();
                let arg3 = self.translate_operand(args[2]).to_single_expr();
                let expr = twrite(arg1, arg2, arg3);
                self.cache_single(expr, id)
            }
            BasicExpr::Effect(EffectOps::Free, args) => {
                assert!(args.len() == 2, "free should have 2 arguments");
                let arg1 = self.translate_operand(args[0]).to_single_expr();
                let arg2 = self.translate_operand(args[1]).to_single_expr();
                let expr = free(arg1, arg2);
                self.cache_single(expr, id)
            }
            BasicExpr::Effect(effect_op, _args) => {
                panic!("Unrecognized effect op {:?}", effect_op)
            }
        }
    }
}

impl RvsdgFunction {
    fn to_dag_encoding(&self) -> RcExpr {
        let mut translator = DagTranslator {
            stored_node: IndexMap::new(),
            nodes: &self.nodes,
            next_alloc_id: 0,
        };

        let translated_results = self
            .results
            .iter()
            .map(|r| translator.translate_operand(r.1).to_single_expr())
            .collect::<Vec<_>>();
        let result_types = self
            .results
            .iter()
            .filter_map(|r| r.0.to_tree_type())
            .collect::<Vec<_>>();

        function(
            self.name.as_str(),
            Type::TupleT(
                self.args
                    .iter()
                    .filter_map(|ty| ty.to_tree_type())
                    .collect(),
            ),
            tuplet_vec(result_types),
            parallel_vec_nonempty(translated_results),
        )
    }
}

/// Assert that two programs are equal, and
/// test them on a particular input and output value
#[cfg(test)]
fn assert_progs_eq(prog1: &TreeProgram, expected: &TreeProgram, error_msg: &str) {
    if prog1 != expected {
        panic!(
            "{error_msg}\nFound:\n{}\nExpected:\n{}",
            prog1.pretty(),
            expected.pretty()
        );
    }
}

#[cfg(test)]
fn dag_translation_test(
    program: &str,
    expected: TreeProgram,
    input_val: Value,
    expected_val: Value,
    expected_printlog: Vec<String>,
) {
    use dag_in_context::interpreter::interpret_dag_prog;

    let prog = parse_from_string(program);
    let cfg = program_to_cfg(&prog);
    let rvsdg = cfg_to_rvsdg(&cfg).unwrap();
    let result = rvsdg.to_dag_encoding();

    assert_progs_eq(&result, &expected, "Resulting program is incorrect");

    let (found_val, found_printlog) = interpret_dag_prog(&expected, &input_val);
    assert_eq!(
        expected_val, found_val,
        "Reference program produced incorrect result. Expected {:?}, found {:?}",
        expected_val, found_val
    );
    assert_eq!(
        expected_printlog, found_printlog,
        "Reference program produced incorrect print log. Expected {:?}, found {:?}",
        expected_printlog, found_printlog
    );

    let (found_val, found_printlog) = interpret_dag_prog(&result, &input_val);
    assert_eq!(
        expected_val, found_val,
        "Resulting program produced incorrect result. Expected {:?}, found {:?}",
        expected_val, found_val
    );
    assert_eq!(
        expected_printlog, found_printlog,
        "Resulting program produced incorrect print log. Expected {:?}, found {:?}",
        expected_printlog, found_printlog
    );
}

#[test]
fn simple_translation_dag() {
    let simple_add = r#"
    @add(): int {
      v0: int = const 1;
      res: int = add v0 v0;
      ret res;
    }
    "#;
    dag_translation_test(
        simple_add,
        program!(function(
            "add",
            Type::TupleT(vec![statet()]),
            tuplet!(intt(), statet()),
            parallel!(add(int(1), int(1)), getat(0)),
        ),),
        tuplev!(statev()),
        tuplev!(intv(2), statev()),
        vec![],
    );
}

#[test]
fn dag_translate_simple_loop() {
    const PROGRAM: &str = r#"
@myfunc(): int {
    .entry:
        one: int = const 1;
        two: int = const 2;
    .loop:
        cond: bool = lt two one;
        br cond .loop .exit;
    .exit:
        ret one;
}
"#;
    let doloop = dowhile(
        parallel!(getat(0), int(1), int(2)),
        parallel!(less_than(getat(2), getat(1)), getat(0), getat(1), getat(2)),
    );
    dag_translation_test(
        PROGRAM,
        program!(function(
            "myfunc",
            tuplet!(statet()),
            tuplet!(intt(), statet()),
            parallel!(get(doloop.clone(), 1), get(doloop, 0))
        ),),
        tuplev!(statev()),
        tuplev!(Value::Const(Constant::Int(1)), statev()),
        vec![],
    );
}

#[test]
fn dag_translate_loop() {
    const PROGRAM: &str = r#"
@main {
    .entry:
        i: int = const 0;
    .loop:
        max: int = const 10;
        one: int = const 1;
        i: int = add i one;
        cond: bool = lt i max;
        br cond .loop .exit;
    .exit:
        print i;
}
"#;

    let myloop = dowhile(
        parallel!(getat(0), int(0)),
        parallel!(
            less_than(add(getat(1), int(1)), int(10)),
            getat(0),
            add(getat(1), int(1))
        ),
    );
    let myprint = tprint(get(myloop.clone(), 1), get(myloop, 0));
    dag_translation_test(
        PROGRAM,
        program!(function(
            "main",
            tuplet!(statet()),
            tuplet!(statet()),
            parallel!(myprint),
        ),),
        tuplev!(statev()),
        tuplev!(statev()),
        vec!["10".to_string()],
    );
}

#[test]
fn dag_if_translation() {
    const PROGRAM: &str = r#"
@main(): int {
    .entry:
        v0: int = const 1;
        cond: bool = lt v0 v0;
        br cond .then .else;
    .then:
        ret v0;
    .else:
        v1: int = const 2;
        ret v1;
}"#;

    let myif = tif(
        less_than(int(1), int(1)),
        parallel!(getat(0), int(1)),
        parallel!(getat(0), getat(1)),
        parallel!(getat(0), int(2)),
    );
    dag_translation_test(
        PROGRAM,
        program!(function(
            "main",
            tuplet!(statet()),
            tuplet!(intt(), statet()),
            parallel!(get(myif.clone(), 1), get(myif, 0)),
        ),),
        Value::Tuple(vec![statev()]),
        tuplev!(intv(2), statev()),
        vec![],
    );
}

#[test]
fn dag_print_translation() {
    const PROGRAM: &str = r#"
    @add() {
        v0: int = const 1;
        v1: int = const 2;
        v2: int = add v0 v1;
        print v2;
        print v1;
    }
    "#;
    let first_print = tprint(add(int(1), int(2)), getat(0));
    let second_print = tprint(int(2), first_print);
    dag_translation_test(
        PROGRAM,
        program!(function(
            "add",
            tuplet!(statet()),
            tuplet!(statet()),
            parallel!(second_print),
        ),),
        tuplev!(statev()),
        tuplev!(statev()),
        vec!["3".to_string(), "2".to_string()],
    );
}

#[test]
fn dag_multi_function_translation() {
    const PROGRAM: &str = r#"
@myadd(): int {
    v0: int = const 1;
    res: int = add v0 v0;
    ret res;
}

@main() {
    v0: int = call @myadd;
    print v0;
}
"#;

    let mycall = call("myadd", parallel!(getat(0)));
    dag_translation_test(
        PROGRAM,
        program!(
            function(
                "main",
                tuplet!(statet()),
                tuplet!(statet()),
                parallel!(tprint(get(mycall.clone(), 0), get(mycall, 1))),
            ),
            function(
                "myadd",
                tuplet!(statet()),
                tuplet!(intt(), statet()),
                parallel!(add(int(1), int(1)), getat(0)),
            ),
        ),
        tuplev!(statev()),
        tuplev!(statev()),
        vec!["2".to_string()],
    );
}<|MERGE_RESOLUTION|>--- conflicted
+++ resolved
@@ -264,11 +264,8 @@
                     (ValueOps::And, [a, b]) => and(a.clone(), b.clone()),
                     (ValueOps::Or, [a, b]) => or(a.clone(), b.clone()),
                     (ValueOps::Not, [a]) => not(a.clone()),
-<<<<<<< HEAD
                     (ValueOps::Neg, [a]) => neg(a.clone()),
-=======
                     (ValueOps::Abs, [a]) => abs(a.clone()),
->>>>>>> 7ceb2b75
 
                     (ValueOps::PtrAdd, [a, b]) => ptradd(a.clone(), b.clone()),
                     (ValueOps::Load, [a, b]) => load(a.clone(), b.clone()),
