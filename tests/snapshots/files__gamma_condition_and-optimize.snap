---
source: tests/files.rs
expression: visualization.result
---
@main(v0: int) {
<<<<<<< HEAD
.v1_:
  v2_: int = const 0;
  v3_: bool = lt v0 v2_;
  v4_: bool = gt v0 v2_;
  v5_: int = const 1;
  v6_: int = const 3;
  v7_: int = id v6_;
  br v3_ .v8_ .v9_;
.v8_:
  v10_: int = const 3;
  v11_: int = id v10_;
  br v4_ .v12_ .v13_;
.v12_:
  v11_: int = id v5_;
.v13_:
=======
.b1_:
  c2_: int = const 0;
  v3_: bool = lt c2_ v0;
  v4_: bool = lt v0 c2_;
  c5_: int = const 1;
  c6_: int = const 3;
  v7_: int = id c6_;
  br v3_ .b8_ .b9_;
.b8_:
  c10_: int = const 3;
  v11_: int = id c10_;
  br v4_ .b12_ .b13_;
.b12_:
  v11_: int = id c5_;
.b13_:
>>>>>>> 34e1a858
  v7_: int = id v11_;
.b9_:
  print v7_;
}<|MERGE_RESOLUTION|>--- conflicted
+++ resolved
@@ -3,23 +3,6 @@
 expression: visualization.result
 ---
 @main(v0: int) {
-<<<<<<< HEAD
-.v1_:
-  v2_: int = const 0;
-  v3_: bool = lt v0 v2_;
-  v4_: bool = gt v0 v2_;
-  v5_: int = const 1;
-  v6_: int = const 3;
-  v7_: int = id v6_;
-  br v3_ .v8_ .v9_;
-.v8_:
-  v10_: int = const 3;
-  v11_: int = id v10_;
-  br v4_ .v12_ .v13_;
-.v12_:
-  v11_: int = id v5_;
-.v13_:
-=======
 .b1_:
   c2_: int = const 0;
   v3_: bool = lt c2_ v0;
@@ -35,7 +18,6 @@
 .b12_:
   v11_: int = id c5_;
 .b13_:
->>>>>>> 34e1a858
   v7_: int = id v11_;
 .b9_:
   print v7_;
