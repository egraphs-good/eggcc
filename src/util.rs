use crate::canonicalize_names::canonicalize_bril;
use crate::rvsdg::from_dag::dag_to_rvsdg;
use crate::{EggCCError, Optimizer};
use bril_rs::Program;
use clap::ValueEnum;
use dag_in_context::dag2svg::tree_to_svg;
use dag_in_context::{build_program, check_roundtrip_egraph};

use dag_in_context::schema::TreeProgram;
use std::fmt::Debug;
use std::fs::File;
use std::io::{Read, Write};
use std::process::{Command, Stdio};
use std::{
    ffi::OsStr,
    fmt::{Display, Formatter},
    io,
    path::PathBuf,
};
use tempfile::tempdir;

pub(crate) struct ListDisplay<'a, TS>(pub TS, pub &'a str);

impl<'a, TS> Display for ListDisplay<'a, TS>
where
    TS: Clone + IntoIterator,
    TS::Item: Display,
{
    fn fmt(&self, f: &mut std::fmt::Formatter<'_>) -> std::fmt::Result {
        let mut did_something = false;
        for item in self.0.clone().into_iter() {
            if did_something {
                f.write_str(self.1)?;
            }
            Display::fmt(&item, f)?;
            did_something = true;
        }
        Ok(())
    }
}

/// Parse a string containing a bril program (in text format) into a Program.
///
/// This function is intended for use in tests and in ad-hoc debugging.
#[allow(unused)]
pub(crate) fn parse_from_string(input: &str) -> bril_rs::Program {
    use bril2json::parse_abstract_program_from_read;
    use bril_rs::load_program_from_read;
    let abs_program = parse_abstract_program_from_read(input.as_bytes(), true, false, None);
    let mut buf = Vec::new();
    serde_json::to_writer_pretty(&mut buf, &abs_program).unwrap();
    buf.push(b'\n');
    let json_str = String::from_utf8(buf).unwrap();
    load_program_from_read(json_str.as_bytes())
}

/// Write the visualizations to output files in the output directory.
/// If the directory does not exist, it creates it.
/// If the directory contains any files whose names conflict with the
/// output files, it replaces them.
///
/// Like other utilities related to `DebugVisualizations`, this method is
/// only intended for debugging eggcc.
pub fn visualize(test: TestProgram, output_dir: PathBuf) -> io::Result<()> {
    // make the directory if it doesn't exist
    if !output_dir.exists() {
        std::fs::create_dir_all(&output_dir)?;
    }

    let all_configs = Run::all_configurations_for(test);

    let results = all_configs.iter().map(|run| (run, run.run()));

    for (run, result) in results {
        let result = match result {
            Ok(res) => res,
            Err(err) => {
                eprintln!("Error running {:?}: {}", run.test_type, err);
                continue;
            }
        };
        // if there's an interpreted value do that as well
        if let Some(interpreted) = result.result_interpreted {
            let mut output_path = output_dir.clone();
            output_path.push(format!("{}-interp.txt", run.name()));
            let mut file = File::create(output_path)?;
            file.write_all(interpreted.as_bytes())?;
        }

        for visualization in result.visualizations {
            let mut output_path = output_dir.clone();

            assert!(output_path.is_dir());
            output_path.push(format!(
                "{}{}{}",
                run.name(),
                visualization.name,
                visualization.file_extension
            ));
            let mut file = File::create(output_path)?;
            file.write_all(visualization.result.as_bytes())?;
        }
    }

    Ok(())
}

/// Invokes some program with the given arguments, piping the given input to the program.
/// Returns an error if the program returns a non-zero exit code.
/// Code adapted from https://github.com/egraphs-good/egg/blob/e7845c5ae34267256b544c8e6b5bc36d91d096d2/src/dot.rs#L127
pub fn run_cmd_line<S1, S2, I>(program: S1, args: I, input: &str) -> std::io::Result<String>
where
    S1: AsRef<OsStr>,
    S2: AsRef<OsStr>,
    I: IntoIterator<Item = S2>,
{
    let mut child = Command::new(program)
        .args(args)
        .stdin(Stdio::piped())
        .stdout(Stdio::piped())
        .spawn()?;

    let stdin = child.stdin.as_mut().expect("Failed to open stdin");
    write!(stdin, "{}", input)?;

    let output = child.wait_with_output()?;
    match output.status.code() {
        Some(0) => Ok(String::from_utf8(output.stdout).map_err(|e| {
            std::io::Error::new(std::io::ErrorKind::Other, format!("utf8 error: {}", e))
        })?),
        Some(e) => Err(std::io::Error::new(
            std::io::ErrorKind::Other,
            format!("program returned error code {}", e),
        )),
        None => Err(std::io::Error::new(
            std::io::ErrorKind::Other,
            "program was killed by a signal",
        )),
    }
}

// Get the eggcc repo root directory. Set by $EGGCC_ROOT, defaults to current
// directory.
fn get_eggcc_root() -> String {
    std::env::var("EGGCC_ROOT").unwrap_or(".".to_string())
}

/// Different ways to run eggcc
#[derive(Clone, Copy, PartialEq, Eq, Hash, ValueEnum, Debug)]
pub enum RunType {
    /// Do nothing to the input bril program besides parse it.
    /// Output the original program.
    Parse,
    /// Convert a Bril file to the JSON representation
    BrilToJson,
    /// Convert the input bril program to the tree encoding, optimize the program
    /// using egglog, and output the resulting bril program.
    /// The default way to run this tool.
    Optimize,
    /// Convert the input bril program to an RVSDG and output it as an SVG.
    RvsdgConversion,
    /// Convert the input bril program to a tree-encoded expression.
    DagConversion,
    /// Convert the input bril program to tree-encoded expression and optimize it with egglog.
    DagOptimize,
    /// Convert the input bril program to a tree-encoded expression and optimize it with egglog,
    /// outputting the resulting RVSDG
    OptimizedRvsdg,
    /// Give the egglog program used to optimize the tree-encoded expression.
    Egglog,
    /// Check that converting the tree program to egglog
    /// and back again results in an identical program.
    CheckExtractIdentical,
    /// Convert to RVSDG and back to Bril again,
    /// outputting the bril program.
    RvsdgRoundTrip,
    /// Convert to RVSDG and back to Bril again
    /// Then convert to an executable using brilift, without doing any optimization.
    RvsdgRoundTripToExecutable,
    /// Convert to Tree Encoding and back to Bril again,
    /// outputting the bril program.
    DagRoundTrip,
    /// Convert the program to a DAG reprensentation then back to an RVSDG.
    DagToRvsdg,
    /// Convert the original program to a CFG and output it as one SVG per function.
    ToCfg,
    /// Convert the original program to a CFG and back to Bril again.
    CfgRoundTrip,
    /// Optimize the original program, then stop on the way back at CFG
    OptimizedCfg,
    /// Removes unecessary direct
    /// jumps from the input program by
    /// converting it to a CFG, calling
    /// optimize_jumps, then converting it back to bril.
    OptimizeDirectJumps,
    /// Convert the original program to a RVSDG and then to a CFG, outputting one SVG per function.
    RvsdgToCfg,
    /// Converts to an executable using brilift
    Cranelift,
    LLVM,
    /// Tests a benchmark by running several different configurations of CompileBrilLLVM
    /// and comparing the results.
    /// The different configurations are with and without egglog optimization, and with and without
    /// llvm optimization.
    TestBenchmark,
}

impl Display for RunType {
    fn fmt(&self, f: &mut Formatter<'_>) -> std::fmt::Result {
        write!(f, "{}", self.to_possible_value().unwrap().get_name())
    }
}

impl RunType {
    /// Returns true if the run type produces an IR
    /// that can be interpreted.
    pub fn produces_interpretable(&self) -> bool {
        match self {
            RunType::Parse
            | RunType::Optimize
            | RunType::RvsdgRoundTrip
            | RunType::RvsdgRoundTripToExecutable
            | RunType::DagRoundTrip
            | RunType::CfgRoundTrip
            | RunType::OptimizeDirectJumps
            | RunType::DagConversion
            | RunType::DagOptimize
            | RunType::Cranelift
            | RunType::LLVM => true,
            RunType::RvsdgConversion
            | RunType::RvsdgToCfg
            | RunType::Egglog
            | RunType::DagToRvsdg
            | RunType::OptimizedRvsdg
            | RunType::CheckExtractIdentical
            | RunType::ToCfg
            | RunType::OptimizedCfg
            | RunType::TestBenchmark => false,
            RunType::BrilToJson => false,
        }
    }
}

#[derive(Clone)]
pub struct ProgWithArguments {
    program: Program,
    name: String,
    args: Vec<String>,
}

#[derive(Clone)]
pub enum TestProgram {
    Prog(ProgWithArguments),
    BrilFile(PathBuf),
    RustFile(PathBuf),
}

impl TestProgram {
    pub fn read_program(self) -> ProgWithArguments {
        match self {
            TestProgram::Prog(prog) => prog,
            TestProgram::BrilFile(path) => {
                let program_read = std::fs::read_to_string(path.clone()).unwrap();
                let args = Optimizer::parse_bril_args(&program_read);
                let program = Optimizer::parse_bril(&program_read).unwrap();
                let name = path.file_stem().unwrap().to_str().unwrap().to_string();

                ProgWithArguments {
                    program,
                    name,
                    args,
                }
            }
            TestProgram::RustFile(path) => {
                let mut src = String::new();
                let mut file = std::fs::File::open(path.clone()).unwrap();

                file.read_to_string(&mut src).unwrap();
                let syntax = syn::parse_file(&src).unwrap();
                let name = path.display().to_string();
                let program = rs2bril::from_file_to_program(syntax, false, Some(name.clone()));

                ProgWithArguments {
                    program,
                    name,
                    args: vec![],
                }
            }
        }
    }
}

#[derive(Clone, Eq, PartialEq)]
pub enum InterpMode {
    /// Interpret the original program and the result
    Interp,
    /// Interpret the original program as a brilift binary and the result
    InterpFast,
    None,
}

impl InterpMode {
    pub fn should_interp(&self) -> bool {
        match self {
            InterpMode::Interp | InterpMode::InterpFast => true,
            InterpMode::None => false,
        }
    }
}

#[derive(Clone)]
pub struct Run {
    pub prog_with_args: ProgWithArguments,
    pub test_type: RunType,
    pub interp: InterpMode,
    pub profile_out: Option<PathBuf>,
    pub llvm_output_dir: Option<String>,
    pub output_path: Option<String>,
    pub optimize_egglog: Option<bool>,
    pub optimize_brilift: Option<bool>,
    pub optimize_bril_llvm: Option<bool>,
}

/// an enum of IRs that can be interpreted
#[derive(Debug)]
pub enum Interpretable {
    Bril(Program),
    TreeProgram(TreeProgram),
    Executable { executable: String },
}

/// Some sort of visualization of the result, with a name
/// and a file extension.
/// For CFGs, the name is the name of the function and the vizalization
/// is a SVG.
#[derive(Clone, Debug)]
pub struct Visualization {
    pub result: String,
    pub file_extension: String,
    pub name: String,
}

#[derive(Clone)]
pub struct RunOutput {
    pub visualizations: Vec<Visualization>,
    // if the result was interpreted, the stdout of interpreting it
    pub result_interpreted: Option<String>,
    pub original_interpreted: Option<String>,
}

impl Run {
    fn optimize_bril(program: &Program) -> Result<Program, EggCCError> {
        let rvsdg = Optimizer::program_to_rvsdg(program)?;
        let dag = rvsdg.to_dag_encoding(true);
        let optimized = dag_in_context::optimize(&dag).map_err(EggCCError::EggLog)?;
        let rvsdg2 = dag_to_rvsdg(&optimized);
        let cfg = rvsdg2.to_cfg();
        let bril = cfg.to_bril();
        // re-name variables in the bril, hiding our nondeterminism bug ):
        let bril = canonicalize_bril(&bril);

        Ok(bril)
    }

    pub fn compile_brilift_config(
        test: TestProgram,
        optimize_egglog: bool,
        optimize_brilift: bool,
        interp: InterpMode,
    ) -> Run {
        Run {
            test_type: RunType::Cranelift,
            interp,
            prog_with_args: test.read_program(),
            profile_out: None,
            output_path: None,
            llvm_output_dir: None,
            optimize_egglog: Some(optimize_egglog),
            optimize_brilift: Some(optimize_brilift),
            optimize_bril_llvm: None,
        }
    }

    pub fn test_benchmark_config(test: TestProgram) -> Run {
        Run {
            test_type: RunType::TestBenchmark,
            // testing does interpretation separately, ignoring this flag
            interp: InterpMode::None,
            prog_with_args: test.read_program(),
            profile_out: None,
            output_path: None,
            llvm_output_dir: None,
            // no need to set optimization flags, since all combinations are tested
            optimize_egglog: None,
            optimize_brilift: None,
            optimize_bril_llvm: None,
        }
    }

    pub fn all_configurations_for(test: TestProgram) -> Vec<Run> {
        let prog = test.clone().read_program();
        let mut res = vec![];
        for test_type in [
            RunType::RvsdgConversion,
            RunType::RvsdgRoundTrip,
            RunType::CfgRoundTrip,
            RunType::OptimizeDirectJumps,
            RunType::RvsdgToCfg,
            RunType::DagConversion,
            RunType::DagOptimize,
            RunType::DagRoundTrip,
            RunType::Optimize,
            RunType::CheckExtractIdentical,
        ] {
            let default = Run {
                test_type,
                interp: InterpMode::None,
                prog_with_args: prog.clone(),
                profile_out: None,
                output_path: None,
                llvm_output_dir: None,
                optimize_egglog: None,
                optimize_brilift: None,
                optimize_bril_llvm: None,
            };
            if test_type.produces_interpretable() {
                let interp = Run {
                    interp: InterpMode::Interp,
                    ..default
                };
                res.push(interp);
            } else {
                res.push(default);
            }
        }

        for optimize_egglog in [true, false] {
            for optimize_brilift in [true, false] {
                res.push(Run::compile_brilift_config(
                    test.clone(),
                    optimize_egglog,
                    optimize_brilift,
                    InterpMode::Interp,
                ));
            }
        }

        #[cfg(feature = "llvm")]
        {
            for optimize_egglog in [true, false] {
                for optimize_bril_llvm in [true, false] {
                    res.push(Run {
                        test_type: RunType::LLVM,
                        interp: InterpMode::Interp,
                        prog_with_args: prog.clone(),
                        profile_out: None,
                        output_path: None,
                        llvm_output_dir: None,
                        optimize_egglog: Some(optimize_egglog),
                        optimize_brilift: None,
                        optimize_bril_llvm: Some(optimize_bril_llvm),
                    });
                }
            }
        }

        res
    }

    // give a unique name for this run configuration
    pub fn name(&self) -> String {
        let mut name = format!("{}-{}", self.prog_with_args.name, self.test_type);
        if self.test_type == RunType::Cranelift {
            name += match (
                self.optimize_egglog.unwrap(),
                self.optimize_brilift.unwrap(),
            ) {
                (false, false) => "-O0",
                (true, false) => "-O0-eggcc",
                (false, true) => "-O3",
                (true, true) => "-O3-eggcc",
            };
        }
        if self.test_type == RunType::LLVM {
            name += match (
                self.optimize_egglog.unwrap(),
                self.optimize_bril_llvm.unwrap(),
            ) {
                (false, false) => "-peep",
                (true, false) => "-peep-eggcc",
                (false, true) => "-O3",
                (true, true) => "-O3-eggcc",
            };
        }
        name
    }

    pub fn run(&self) -> Result<RunOutput, EggCCError> {
        let original_interpreted = if self.interp == InterpMode::Interp {
            Some(Optimizer::interp_bril(
                &self.prog_with_args.program,
                self.prog_with_args.args.clone(),
                None,
            ))
        } else if self.interp == InterpMode::InterpFast {
            let interpretable = self.run_brilift(self.prog_with_args.program.clone(), false, true);
            let res = Some(Optimizer::interp(
                interpretable.as_ref().unwrap().as_ref().unwrap(),
                self.prog_with_args.args.clone(),
                None,
            ));

            // clean up binary
            if let Interpretable::Executable { executable } = interpretable.unwrap().unwrap() {
                std::fs::remove_file(executable).unwrap();
            }
            res
        } else {
            None
        };

        let (visualizations, interpretable_out) = match self.test_type {
            RunType::Parse => (
                vec![],
                Some(Interpretable::Bril(self.prog_with_args.program.clone())),
            ),
            RunType::BrilToJson => {
                let json = serde_json::to_string_pretty(&self.prog_with_args.program).unwrap();
                (
                    vec![Visualization {
                        result: json,
                        file_extension: ".json".to_string(),
                        name: "".to_string(),
                    }],
                    None,
                )
            }
            RunType::RvsdgConversion => {
                let rvsdg = Optimizer::program_to_rvsdg(&self.prog_with_args.program)?;
                let svg = rvsdg.to_svg();
                (
                    vec![Visualization {
                        result: svg,
                        file_extension: ".svg".to_string(),
                        name: "".to_string(),
                    }],
                    None,
                )
            }
            RunType::OptimizedCfg => {
                let rvsdg = Optimizer::program_to_rvsdg(&self.prog_with_args.program)?;
                let cfg = rvsdg.to_cfg();
                (
                    vec![Visualization {
                        result: format!("{:#?}", cfg),
                        file_extension: ".txt".to_string(),
                        name: "".to_string(),
                    }],
                    None,
                )
            }
            RunType::RvsdgRoundTrip => {
                let rvsdg = Optimizer::program_to_rvsdg(&self.prog_with_args.program)?;
                let cfg = rvsdg.to_cfg();
                let bril = cfg.to_bril();
                (
                    vec![Visualization {
                        result: bril.to_string(),
                        file_extension: ".bril".to_string(),
                        name: "".to_string(),
                    }],
                    Some(Interpretable::Bril(bril)),
                )
            }
            RunType::RvsdgRoundTripToExecutable => {
                let rvsdg = Optimizer::program_to_rvsdg(&self.prog_with_args.program)?;
                let cfg = rvsdg.to_cfg();
                let bril = cfg.to_bril();
                let interpretable = self.run_brilift(bril, false, false)?;
                (vec![], interpretable)
            }
            RunType::DagToRvsdg => {
                let rvsdg = Optimizer::program_to_rvsdg(&self.prog_with_args.program)?;
                let tree = rvsdg.to_dag_encoding(true);
                let rvsdg2 = dag_to_rvsdg(&tree);
                (
                    vec![Visualization {
                        result: rvsdg2.to_svg(),
                        file_extension: ".svg".to_string(),
                        name: "".to_string(),
                    }],
                    None,
                )
            }
            RunType::DagRoundTrip => {
                let rvsdg = Optimizer::program_to_rvsdg(&self.prog_with_args.program)?;
                let tree = rvsdg.to_dag_encoding(true);
                let rvsdg2 = dag_to_rvsdg(&tree);
                let cfg = rvsdg2.to_cfg();
                let bril = cfg.to_bril();
                (
                    vec![Visualization {
                        result: bril.to_string(),
                        file_extension: ".bril".to_string(),
                        name: "".to_string(),
                    }],
                    Some(Interpretable::Bril(bril)),
                )
            }
            RunType::CheckExtractIdentical => {
                let rvsdg = Optimizer::program_to_rvsdg(&self.prog_with_args.program)?;
                let tree = rvsdg.to_dag_encoding(true);
                check_roundtrip_egraph(&tree);
                (vec![], None)
            }
            RunType::Optimize => {
                let bril = Run::optimize_bril(&self.prog_with_args.program)?;
                (
                    vec![Visualization {
                        result: bril.to_string(),
                        file_extension: ".bril".to_string(),
                        name: "".to_string(),
                    }],
                    Some(Interpretable::Bril(bril)),
                )
            }
            RunType::DagConversion => {
                let rvsdg = Optimizer::program_to_rvsdg(&self.prog_with_args.program)?;
                let tree = rvsdg.to_dag_encoding(true);
                (
                    vec![Visualization {
                        result: tree_to_svg(&tree),
                        file_extension: ".svg".to_string(),
                        name: "".to_string(),
                    }],
                    Some(Interpretable::TreeProgram(tree)),
                )
            }
            RunType::DagOptimize => {
                let rvsdg = Optimizer::program_to_rvsdg(&self.prog_with_args.program)?;
                let tree = rvsdg.to_dag_encoding(true);
                let optimized = dag_in_context::optimize(&tree).map_err(EggCCError::EggLog)?;
                (
                    vec![Visualization {
                        result: tree_to_svg(&optimized),
                        file_extension: ".svg".to_string(),
                        name: "".to_string(),
                    }],
                    Some(Interpretable::TreeProgram(optimized)),
                )
            }
            RunType::OptimizedRvsdg => {
                let rvsdg = Optimizer::program_to_rvsdg(&self.prog_with_args.program)?;
                let dag = rvsdg.to_dag_encoding(true);
                let optimized = dag_in_context::optimize(&dag).map_err(EggCCError::EggLog)?;
                let rvsdg = dag_to_rvsdg(&optimized);
                (
                    vec![Visualization {
                        result: rvsdg.to_svg(),
                        file_extension: ".svg".to_string(),
                        name: "".to_string(),
                    }],
                    None,
                )
            }
            RunType::Egglog => {
                let rvsdg = Optimizer::program_to_rvsdg(&self.prog_with_args.program)?;
                let dag = rvsdg.to_dag_encoding(true);
                let egglog = build_program(&dag, true);
                (
                    vec![Visualization {
                        result: egglog,
                        file_extension: ".egg".to_string(),
                        name: "".to_string(),
                    }],
                    None,
                )
            }
            RunType::RvsdgToCfg => {
                let rvsdg = Optimizer::program_to_rvsdg(&self.prog_with_args.program)?;
                let cfg = rvsdg.to_cfg();
                (cfg.visualizations(), None)
            }
            RunType::ToCfg => {
                let cfg = Optimizer::program_to_cfg(&self.prog_with_args.program);
                (cfg.visualizations(), None)
            }
            RunType::CfgRoundTrip => {
                let cfg = Optimizer::program_to_cfg(&self.prog_with_args.program);
                let bril = cfg.to_bril();
                (
                    vec![Visualization {
                        result: bril.to_string(),
                        file_extension: ".bril".to_string(),
                        name: "".to_string(),
                    }],
                    Some(Interpretable::Bril(bril)),
                )
            }
            RunType::OptimizeDirectJumps => {
                let cfg = Optimizer::program_to_cfg(&self.prog_with_args.program);
                let optimized = cfg.optimize_jumps();
                let bril = optimized.to_bril();
                (
                    vec![Visualization {
                        result: bril.to_string(),
                        file_extension: ".bril".to_string(),
                        name: "".to_string(),
                    }],
                    Some(Interpretable::Bril(bril)),
                )
            }
            RunType::Cranelift => {
                let optimize_egglog = self.optimize_egglog.expect(
                    "optimize_egglog is a required flag when running RunMode::CompileBrilift",
                );
                let optimize_brilift = self.optimize_brilift.expect(
                    "optimize_brilift is a required flag when running RunMode::CompileBrilift",
                );
                let interpretable = self.run_brilift(
                    self.prog_with_args.program.clone(),
                    optimize_egglog,
                    optimize_brilift,
                )?;
                (vec![], interpretable)
            }
<<<<<<< HEAD
            RunType::CompileBrilLLVM => {
                let optimize_egglog = self.optimize_egglog.expect(
                    "optimize_egglog is a required flag when running RunMode::CompipleBrilLLVM",
                );
                let optimize_bril_llvm = self.optimize_bril_llvm.expect(
                    "optimize_bril_llvm is a required flag when running RunMode::CompipleBrilLLVM",
                );

                let interpretable = self.run_bril_llvm(optimize_egglog, optimize_bril_llvm)?;
=======
            RunType::LLVM => {
                let interpretable = self.run_bril_llvm()?;
>>>>>>> cec1b972
                (vec![], Some(interpretable))
            }
            RunType::TestBenchmark => {
                // optimize_egglog and optimize_brilift should not be set
                assert!(self.optimize_egglog.is_none());
                assert!(self.optimize_brilift.is_none());
                let mut interpreted = None;

                for optimize_egglog in [true, false] {
                    let resulting_bril = if optimize_egglog {
                        Run::optimize_bril(&self.prog_with_args.program)?
                    } else {
                        self.prog_with_args.program.clone()
                    };

                    for optimize_llvm in [true, false] {
                        let test_run_mode = Run {
                            test_type: RunType::LLVM,
                            interp: InterpMode::None,
                            prog_with_args: ProgWithArguments {
                                program: resulting_bril.clone(),
                                name: self.prog_with_args.name.clone(),
                                args: self.prog_with_args.args.clone(),
                            },
                            profile_out: None,
                            output_path: None,
                            llvm_output_dir: None,
                            optimize_egglog: Some(false), // no need to optimize again
                            optimize_brilift: None,
                            optimize_bril_llvm: Some(optimize_llvm),
                        };

                        let interpretable =
                            test_run_mode.run_bril_llvm(optimize_egglog, optimize_llvm)?;
                        let new_interpreted = Optimizer::interp(
                            &interpretable,
                            self.prog_with_args.args.clone(),
                            None,
                        );
                        if let Some(old_interpreted) = interpreted.clone() {
                            if old_interpreted != new_interpreted {
                                panic!(
                                    "Interpreted outputs differ for {} with optimize_egglog={} and optimize_llvm={}.",
                                    self.name(), optimize_egglog, optimize_llvm
                                );
                            }
                            assert_eq!(old_interpreted, new_interpreted);
                        } else {
                            interpreted = Some(new_interpreted);
                        }
                    }
                }

                (vec![], None)
            }
        };

        let result_interpreted = if !(self.interp.should_interp()) {
            None
        } else {
            let Some(interpretable_out) = interpretable_out else {
                panic!(
                    "Interpretable output should be Some if interpret is set for {}.",
                    self.name()
                );
            };
            assert!(self.test_type.produces_interpretable());
            let res = Some(Optimizer::interp(
                &interpretable_out,
                self.prog_with_args.args.clone(),
                self.profile_out.clone(),
            ));

            // clean up binary
            if let Interpretable::Executable { executable } = interpretable_out {
                std::fs::remove_file(executable).unwrap();
            }

            res
        };

        Ok(RunOutput {
            visualizations,
            result_interpreted,
            original_interpreted,
        })
    }

    fn run_brilift(
        &self,
        bril: Program,
        optimize_egglog: bool,
        optimize_brilift: bool,
    ) -> Result<Option<Interpretable>, EggCCError> {
        // For fast testing modes, we may run brilift to compare against
        // therefore we need a unique name based on this test's name and brilift options
        let unique_name = format!(
            "{}_brilift_{}_{}",
            self.name(),
            optimize_egglog,
            optimize_brilift
        );
        let program = if optimize_egglog {
            Run::optimize_bril(&bril)?
        } else {
            bril
        };

        // Compile the input bril file
        // options are "none", "speed", and "speed_and_size"
        let opt_level = if optimize_brilift { "speed" } else { "none" };
        let object = format!("/tmp/{}.o", unique_name);
        brilift::compile(&program, None, &object, opt_level, false);

        let library_o = format!("{}/runtime/rt.o", get_eggcc_root());

        let executable = self
            .output_path
            .clone()
            .unwrap_or_else(|| format!("/tmp/{}", unique_name));

        let _ = std::fs::write(
            executable.clone() + "-args",
            self.prog_with_args.args.join(" "),
        );
        let mut cmd = std::process::Command::new("cc");
        cmd.arg(object.clone())
            .arg(library_o.clone())
            .arg("-o")
            .arg(executable.clone());

        #[cfg(target_os = "macos")]
        {
            // Workaround on new macos linkers:
            //
            // On linkers shipped past XCode 15, we see a bug around symbol
            // relocations with an error along the lines of:
            // ld: Assertion failed: (pattern[0].addrMode == addr_other), function addFixupFromRelocations, file Relocations.cpp, line 701.
            //
            // This is either a bug, or a difference in the way symbols are
            // handled, or a bit of both (chatter online differs), but for now,
            // we just retry with the ld_classic flag.
            if !cmd
                .stderr(Stdio::null())
                .status()
                .map(|x| x.success())
                .unwrap_or(false)
            {
                // reset stderr to surface other errors.
                expect_command_success(
                    cmd.stderr(Stdio::inherit()).arg("-Wl,-ld_classic"),
                    "failed to compile brilift with ld_classic flag",
                );
            }
        }
        #[cfg(not(target_os = "macos"))]
        {
            expect_command_success(&mut cmd, "failed to compile brilift");
        }

        Ok(Some(Interpretable::Executable { executable }))
    }

    fn run_bril_llvm(
        &self,
        optimize_egglog: bool,
        optimize_bril_llvm: bool,
    ) -> Result<Interpretable, EggCCError> {
        // This test's name is unique
        let unique_name = self.name().to_string();
        let program = if optimize_egglog {
            Run::optimize_bril(&self.prog_with_args.program)?
        } else {
            self.prog_with_args.program.clone()
        };

        let mut buf = Vec::new();
        serde_json::to_writer_pretty(&mut buf, &program).expect("failed to deserialize");
        let dir = tempdir().expect("couldn't create temp dir");

        let llvm_ir = brillvm::cli::run(&brillvm::cli::Cli {
            file: None,
            runtime: Some(format!("{}/runtime/rt.bc", get_eggcc_root())),
            args: vec![],
            program: Some(String::from_utf8(buf).unwrap()),
            interpreter: false,
        });

        let init_ll_name = format!("{}-init.ll", unique_name);
        let file_path = dir.path().join(init_ll_name.clone());
        let mut file = File::create(file_path.clone()).expect("couldn't create temp file");
        file.write_all(llvm_ir.as_bytes())
            .expect("unable to write to temp file");

        let executable = self
            .output_path
            .clone()
            .unwrap_or_else(|| format!("/tmp/{}", unique_name));

        // Copy init file to $output_dir
        if let Some(output_dir) = &self.llvm_output_dir {
            std::fs::create_dir_all(output_dir)
                .unwrap_or_else(|_| panic!("could not create output dir {}", output_dir));
            std::process::Command::new("cp")
                .arg(file_path.clone())
                .arg(output_dir)
                .status()
                .unwrap();
        }
        if optimize_bril_llvm {
            expect_command_success(
                Command::new("clang-18")
                    .arg(file_path.clone())
                    .arg("-O3")
                    .arg("-o")
                    .arg(executable.clone()),
                "failed to compile llvm ir",
            );

            if let Some(output_dir) = &self.llvm_output_dir {
                // Emit optimized LLVM IR
                expect_command_success(
                    Command::new("clang-18")
                        .current_dir(output_dir)
                        .arg(file_path.clone())
                        .arg("-O3")
                        .arg("-emit-llvm")
                        .arg("-S")
                        .arg("-o")
                        .arg(format!("{}.ll", unique_name)),
                    "failed to compile llvm ir and emit llvm ir",
                );
            }
        } else {
            let processed = dir.path().join("postprocessed.ll");
            // HACK: check if opt-18 exists
            // otherwise use opt
            // On Linux, sometimes it's called opt-18, while on mac it seems to be just opt
            // Also, on some machines, just running `opt-18` hangs, so we pass the version flag
            let opt_cmd = if Command::new("opt-18").arg("--version").status().is_ok() {
                "opt-18"
            } else {
                "opt"
            };

            let res = Command::new(opt_cmd)
                .arg("-passes=sroa,instsimplify,instcombine<no-verify-fixpoint>,adce")
                .arg("-S")
                .arg(file_path.clone())
                .arg("-o")
                .arg(processed.clone())
                .status()
                .unwrap();
            if !res.success() {
                let p1_string = std::fs::read_to_string(file_path.clone()).unwrap();
                panic!("Opt failed on following input:\n{p1_string}");
            }
            expect_command_success(
                Command::new("clang-18")
                    .arg(processed.clone())
                    .arg("-O0")
                    .arg("-o")
                    .arg(executable.clone()),
                "failed to compile llvm ir",
            );
            if let Some(output_dir) = &self.llvm_output_dir {
                expect_command_success(
                    Command::new("clang-18")
                        .current_dir(output_dir)
                        .arg(processed)
                        .arg("-O0")
                        .arg("-emit-llvm")
                        .arg("-S")
                        .arg("-o")
                        .arg(format!("{}.ll", unique_name)),
                    "failed to copy unoptimized llvm ir",
                );
            }
        }
        let _ = std::fs::write(
            executable.clone() + "-args",
            self.prog_with_args.args.join(" "),
        );

        Ok(Interpretable::Executable { executable })
    }
}

fn expect_command_success(cmd: &mut std::process::Command, message: &str) {
    let status = cmd.status().unwrap();
    if !status.success() {
        panic!("Command failed: {}", message);
    }
}

pub(crate) struct FreshNameGen {
    next: usize,
}

impl FreshNameGen {
    pub(crate) fn new() -> Self {
        Self { next: 0 }
    }

    pub(crate) fn fresh(&mut self) -> String {
        let name = format!("v{}", self.next);
        self.next += 1;
        name
    }

    pub(crate) fn fresh_usize(&mut self) -> usize {
        let name = self.next;
        self.next += 1;
        name
    }
}<|MERGE_RESOLUTION|>--- conflicted
+++ resolved
@@ -724,8 +724,7 @@
                 )?;
                 (vec![], interpretable)
             }
-<<<<<<< HEAD
-            RunType::CompileBrilLLVM => {
+            RunType::LLVM => {
                 let optimize_egglog = self.optimize_egglog.expect(
                     "optimize_egglog is a required flag when running RunMode::CompipleBrilLLVM",
                 );
@@ -734,10 +733,6 @@
                 );
 
                 let interpretable = self.run_bril_llvm(optimize_egglog, optimize_bril_llvm)?;
-=======
-            RunType::LLVM => {
-                let interpretable = self.run_bril_llvm()?;
->>>>>>> cec1b972
                 (vec![], Some(interpretable))
             }
             RunType::TestBenchmark => {
