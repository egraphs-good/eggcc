--- conflicted
+++ resolved
@@ -3,13 +3,8 @@
 (function ListExpr-suffix (ListExpr i64) ListExpr :unextractable)
 (function Append (ListExpr Expr) ListExpr :unextractable)
 
-<<<<<<< HEAD
-(rule ((All order top)) ((union (ListExpr-suffix top 0) top)) :ruleset always-run)
-(rule ((Switch pred top)) ((union (ListExpr-suffix top 0) top)) :ruleset always-run)
-=======
 (rule ((Switch pred top)) ((union (ListExpr-suffix top 0) top)) :ruleset always-run)
 (rule ((All id order top)) ((union (ListExpr-suffix top 0) top)) :ruleset always-run)
->>>>>>> e7124bda
 
 (rule ((= (ListExpr-suffix top n) (Cons hd tl)))
     ((union (ListExpr-ith top n) hd)
@@ -25,23 +20,6 @@
     (Cons e (Nil))
     :ruleset always-run)
 
-<<<<<<< HEAD
-(function get-loop-output (Expr) Expr :unextractable)
-(function get-loop-pred (Expr) Expr :unextractable)
-(rule ((= loop (Loop id inputs pred_outputs))
-       (= pred_outputs (All ord1 pred_out_list))
-       (= pred (ListExpr-ith pred_out_list 0))
-       (= out (ListExpr-ith pred_out_list 1)))
-      ((union (get-loop-output loop) out)
-       (union (get-loop-pred loop) pred)) :ruleset always-run)
-
-;; get the ith output of a loop
-(function get-loop-outputs-ith (Expr i64) Expr :unextractable)
-(rule ((= (All ord2 outputs-list) (get-loop-output loop))
-       (= ith_outputs (ListExpr-ith outputs-list i)))
-      ((union (get-loop-outputs-ith loop i) ith_outputs)) :ruleset always-run)
-
-=======
 ;; get the ith output of a loop
 (function get-loop-outputs-ith (Expr i64) Expr :unextractable)
 (rule ((= loop (Loop id inputs pred-outputs))
@@ -49,16 +27,5 @@
        (= (All id2 ord2 outputs-list) (ListExpr-ith pred-out-list 1))
        (= ith-outputs (ListExpr-ith outputs-list i)))
     ((union (get-loop-outputs-ith loop i) ith-outputs)) :ruleset always-run)
->>>>>>> e7124bda
 (function Expr-size (Expr) i64 :merge (min old new))
-(function ListExpr-size (ListExpr) i64 :merge (min old new))
-
-(function get-arg-list-helper (IdSort i64 i64) ListExpr :unextractable)
-(rewrite (get-arg-list-helper id 0 x) (Nil) :ruleset always-run)
-(rule ((get-arg-list-helper id a b) (> a 0)) 
-      ((union (get-arg-list-helper id a b)
-              (Cons (Get (Arg id) b) (get-arg-list-helper id (- a 1) (+ b 1))))) :ruleset always-run)
-
-;; creat a new ListExpr like: [(Get (Arg id) 0) ... (Get (Arg id) n)]
-(function get-arg-list (IdSort i64) ListExpr :unextractable)
-(rewrite (get-arg-list id n) (get-arg-list-helper id n 0) :ruleset always-run)+(function ListExpr-size (ListExpr) i64 :merge (min old new))