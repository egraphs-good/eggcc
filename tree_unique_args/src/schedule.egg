; The main (run) statement for the egglog program

(run-schedule
  (repeat 5
<<<<<<< HEAD
    (saturate desugar)
    (saturate fast-analyses)
    (run)
    (saturate subst)
    (saturate repairs)))
=======
    (saturate always-run)
    ))
>>>>>>> be60d938
<|MERGE_RESOLUTION|>--- conflicted
+++ resolved
@@ -2,13 +2,5 @@
 
 (run-schedule
   (repeat 5
-<<<<<<< HEAD
-    (saturate desugar)
-    (saturate fast-analyses)
-    (run)
-    (saturate subst)
-    (saturate repairs)))
-=======
     (saturate always-run)
-    ))
->>>>>>> be60d938
+    ))