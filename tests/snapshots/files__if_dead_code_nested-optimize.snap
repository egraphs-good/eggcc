--- conflicted
+++ resolved
@@ -13,83 +13,6 @@
   br v3_ .b7_ .b8_;
 .b7_:
   v9_: bool = lt v0 c4_;
-<<<<<<< HEAD
-  c10_: bool = const true;
-  c11_: int = const 1;
-  c12_: int = const 2;
-  v13_: int = id c12_;
-  v14_: bool = id c10_;
-  v15_: int = id c11_;
-  br v9_ .b16_ .b17_;
-.b16_:
-  v13_: int = id c11_;
-  v14_: bool = id c10_;
-  v15_: int = id c11_;
-  v18_: int = id v13_;
-  v19_: int = id c11_;
-  print v19_;
-  print v3_;
-  print v18_;
-  ret;
-  jmp .b20_;
-.b17_:
-  v18_: int = id v13_;
-  v19_: int = id c11_;
-  print v19_;
-  print v3_;
-  print v18_;
-  ret;
-  jmp .b20_;
-.b8_:
-  v21_: bool = lt c6_ v0;
-  c22_: bool = const false;
-  c23_: int = const 2;
-  v24_: int = id c23_;
-  v25_: bool = id c22_;
-  v26_: int = id c4_;
-  br v21_ .b27_ .b28_;
-.b27_:
-  v29_: bool = lt c5_ v0;
-  c30_: int = const 4;
-  v31_: int = id c30_;
-  v32_: bool = id c22_;
-  v33_: int = id c4_;
-  br v29_ .b34_ .b35_;
-.b34_:
-  c36_: int = const 3;
-  v31_: int = id c36_;
-  v32_: bool = id c22_;
-  v33_: int = id c4_;
-  v24_: int = id v31_;
-  v25_: bool = id v32_;
-  v26_: int = id v33_;
-  v18_: int = id v24_;
-  v19_: int = id c4_;
-  print v19_;
-  print v3_;
-  print v18_;
-  ret;
-  jmp .b20_;
-.b35_:
-  v24_: int = id v31_;
-  v25_: bool = id v32_;
-  v26_: int = id v33_;
-  v18_: int = id v24_;
-  v19_: int = id c4_;
-  print v19_;
-  print v3_;
-  print v18_;
-  ret;
-  jmp .b20_;
-.b28_:
-  v18_: int = id v24_;
-  v19_: int = id c4_;
-  print v19_;
-  print v3_;
-  print v18_;
-  ret;
-.b20_:
-=======
   c10_: int = const 1;
   v11_: int = select v9_ c10_ c6_;
   v12_: int = id v11_;
@@ -152,5 +75,4 @@
   print v12_;
   ret;
 .b15_:
->>>>>>> f0c4762a
 }